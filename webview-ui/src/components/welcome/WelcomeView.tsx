import { useCallback, useState } from "react"
<<<<<<< HEAD
import { VSCodeButton } from "@vscode/webview-ui-toolkit/react"
import { useExtensionState } from "../../context/ExtensionStateContext"
import { isValidUrl, validateApiConfiguration } from "../../utils/validate"
import { vscode } from "../../utils/vscode"
=======
import { VSCodeButton, VSCodeLink } from "@vscode/webview-ui-toolkit/react"
import { useExtensionState } from "@src/context/ExtensionStateContext"
import { validateApiConfiguration } from "@src/utils/validate"
import { vscode } from "@src/utils/vscode"
>>>>>>> 855a5e21
import ApiOptions from "../settings/ApiOptions"
import { Tab, TabContent } from "../common/Tab"
import { Trans } from "react-i18next"
import { useAppTranslation } from "@src/i18n/TranslationContext"
import { getRequestyAuthUrl, getOpenRouterAuthUrl } from "@src/oauth/urls"
import RooHero from "./RooHero"
import knuthShuffle from "knuth-shuffle-seeded"
import { initiateZgsmLogin } from "../../utils/zgsmAuth"
import { zgsmProviderKey } from "../../../../src/shared/api"

const WelcomeView = () => {
	const { apiConfiguration, currentApiConfigName, setApiConfiguration, uriScheme, machineId } = useExtensionState()
	const { t } = useAppTranslation()
	const [errorMessage, setErrorMessage] = useState<string | undefined>()
	const [baseUrlErrorMessage, setBaseUrlErrorMessage] = useState<string | undefined>()

	const handleSubmit = useCallback(() => {
		const error = apiConfiguration ? validateApiConfiguration(apiConfiguration) : undefined

		if (error) {
			setErrorMessage(error)
			return
		}

		setErrorMessage(undefined)

		const zgsmBaseUrl = apiConfiguration?.zgsmBaseUrl
		// Check if the base URL is valid
		if (zgsmBaseUrl) {
			const isValid = isValidUrl(zgsmBaseUrl)

			if (!isValid) {
				setBaseUrlErrorMessage(t("welcome:baseUrlInvalidMsg"))
				return
			}
		}

		setBaseUrlErrorMessage(undefined)

		if (apiConfiguration?.apiProvider === zgsmProviderKey) {
			// Initiate ZGSM login process
			initiateZgsmLogin(apiConfiguration, uriScheme)
		} else {
			vscode.postMessage({ type: "upsertApiConfiguration", text: currentApiConfigName, apiConfiguration })
		}
	}, [apiConfiguration, currentApiConfigName, uriScheme, t])

	// Using a lazy initializer so it reads once at mount
	const [imagesBaseUri] = useState(() => {
		const w = window as any
		return w.IMAGES_BASE_URI || ""
	})

	return (
		<Tab>
			<TabContent className="flex flex-col gap-5">
<<<<<<< HEAD
				<h2 className="m-0 p-0">{t("welcome:greeting")}</h2>
				<div>{t("welcome:introduction")}</div>
				<div>{t("welcome:chooseProvider")}</div>
				<div className="mb-4">
					{apiConfiguration?.apiProvider !== zgsmProviderKey && (
						<>
							<h4 className="mt-3 mb-2">{t("welcome:startRouter")}</h4>
=======
				<RooHero />
				<h2 className="mx-auto">{t("chat:greeting")}</h2>

				<div className="outline rounded p-4">
					<Trans i18nKey="welcome:introduction" />
				</div>

				<div className="mb-4">
					<h4 className="mt-3 mb-2 text-center">{t("welcome:startRouter")}</h4>
>>>>>>> 855a5e21

							<div className="flex gap-4">
								{/* Define the providers */}
								{(() => {
									// Provider card configuration
									const providers = [
										{
											slug: "requesty",
											name: "Requesty",
											description: t("welcome:routers.requesty.description"),
											incentive: t("welcome:routers.requesty.incentive"),
											authUrl: getRequestyAuthUrl(uriScheme),
										},
										{
											slug: "openrouter",
											name: "OpenRouter",
											description: t("welcome:routers.openrouter.description"),
											authUrl: getOpenRouterAuthUrl(uriScheme),
										},
									]

									// Shuffle providers based on machine ID (will be consistent for the same machine)
									const orderedProviders = [...providers]
									knuthShuffle(orderedProviders, (machineId as any) || Date.now())

<<<<<<< HEAD
									// Render the provider cards
									return orderedProviders.map((provider, index) => (
										<a
											key={index}
											href={provider.authUrl}
											className="flex-1 border border-vscode-panel-border rounded p-4 flex flex-col items-center cursor-pointer transition-all hover:bg-vscode-button-hoverBackground hover:border-vscode-button-border no-underline text-inherit"
											target="_blank"
											rel="noopener noreferrer">
											<div className="w-16 h-16 flex items-center justify-center rounded mb-2 overflow-hidden bg-white relative">
												<img
													src={`${imagesBaseUri}/${provider.slug}.png`}
													alt={provider.name}
													className="w-full h-full object-contain p-2"
												/>
											</div>
											<div className="text-center">
												<div className="font-bold">{provider.name}</div>
												<div className="text-sm text-vscode-descriptionForeground">
													{provider.description}
												</div>
												{provider.incentive && (
													<div className="text-sm font-bold">{provider.incentive}</div>
												)}
											</div>
										</a>
									))
								})()}
							</div>

							<div className="text-center my-4">{t("welcome:or")}</div>
							<h4 className="mt-3 mb-2">{t("welcome:startCustom")}</h4>
						</>
					)}
=======
							// Render the provider cards
							return orderedProviders.map((provider, index) => (
								<a
									key={index}
									href={provider.authUrl}
									className="flex-1 border border-vscode-panel-border rounded p-4 flex flex-col items-center cursor-pointer transition-all  no-underline text-inherit"
									target="_blank"
									rel="noopener noreferrer">
									<div className="font-bold">{provider.name}</div>
									<div className="w-16 h-16 flex items-center justify-center rounded m-2 overflow-hidden relative">
										<img
											src={`${imagesBaseUri}/${provider.slug}.png`}
											alt={provider.name}
											className="w-full h-full object-contain p-2"
										/>
									</div>
									<div className="text-center">
										<div className="text-xs text-vscode-descriptionForeground">
											{provider.description}
										</div>
										{provider.incentive && (
											<div className="text-xs font-bold">{provider.incentive}</div>
										)}
									</div>
								</a>
							))
						})()}
					</div>

					<div className="text-center my-4 text-xl uppercase font-bold">{t("welcome:or")}</div>
					<h4 className="mt-3 mb-2 text-center">{t("welcome:startCustom")}</h4>
>>>>>>> 855a5e21
					<ApiOptions
						fromWelcomeView
						apiConfiguration={apiConfiguration || {}}
						uriScheme={uriScheme}
						setApiConfigurationField={(field, value) => setApiConfiguration({ [field]: value })}
						errorMessage={errorMessage}
						setErrorMessage={setErrorMessage}
						baseUrlErrorMessage={baseUrlErrorMessage}
						setBaseUrlErrorMessage={setBaseUrlErrorMessage}
					/>
				</div>
			</TabContent>
			<div className="sticky bottom-0 bg-vscode-sideBar-background p-5">
				<div className="flex flex-col gap-1">
					<div className="flex justify-end">
						<VSCodeLink
							href="#"
							onClick={(e) => {
								e.preventDefault()
								vscode.postMessage({ type: "importSettings" })
							}}
							className="text-sm">
							{t("welcome:importSettings")}
						</VSCodeLink>
					</div>
					<VSCodeButton onClick={handleSubmit} appearance="primary">
						{apiConfiguration?.apiProvider === zgsmProviderKey
							? t("welcome:getZgsmApiKey")
							: t("welcome:start")}
					</VSCodeButton>
					{errorMessage && <div className="text-vscode-errorForeground">{errorMessage}</div>}
				</div>
			</div>
		</Tab>
	)
}

export default WelcomeView<|MERGE_RESOLUTION|>--- conflicted
+++ resolved
@@ -1,15 +1,8 @@
 import { useCallback, useState } from "react"
-<<<<<<< HEAD
 import { VSCodeButton } from "@vscode/webview-ui-toolkit/react"
 import { useExtensionState } from "../../context/ExtensionStateContext"
 import { isValidUrl, validateApiConfiguration } from "../../utils/validate"
 import { vscode } from "../../utils/vscode"
-=======
-import { VSCodeButton, VSCodeLink } from "@vscode/webview-ui-toolkit/react"
-import { useExtensionState } from "@src/context/ExtensionStateContext"
-import { validateApiConfiguration } from "@src/utils/validate"
-import { vscode } from "@src/utils/vscode"
->>>>>>> 855a5e21
 import ApiOptions from "../settings/ApiOptions"
 import { Tab, TabContent } from "../common/Tab"
 import { Trans } from "react-i18next"
@@ -66,7 +59,6 @@
 	return (
 		<Tab>
 			<TabContent className="flex flex-col gap-5">
-<<<<<<< HEAD
 				<h2 className="m-0 p-0">{t("welcome:greeting")}</h2>
 				<div>{t("welcome:introduction")}</div>
 				<div>{t("welcome:chooseProvider")}</div>
@@ -74,17 +66,6 @@
 					{apiConfiguration?.apiProvider !== zgsmProviderKey && (
 						<>
 							<h4 className="mt-3 mb-2">{t("welcome:startRouter")}</h4>
-=======
-				<RooHero />
-				<h2 className="mx-auto">{t("chat:greeting")}</h2>
-
-				<div className="outline rounded p-4">
-					<Trans i18nKey="welcome:introduction" />
-				</div>
-
-				<div className="mb-4">
-					<h4 className="mt-3 mb-2 text-center">{t("welcome:startRouter")}</h4>
->>>>>>> 855a5e21
 
 							<div className="flex gap-4">
 								{/* Define the providers */}
@@ -110,7 +91,6 @@
 									const orderedProviders = [...providers]
 									knuthShuffle(orderedProviders, (machineId as any) || Date.now())
 
-<<<<<<< HEAD
 									// Render the provider cards
 									return orderedProviders.map((provider, index) => (
 										<a
@@ -144,39 +124,6 @@
 							<h4 className="mt-3 mb-2">{t("welcome:startCustom")}</h4>
 						</>
 					)}
-=======
-							// Render the provider cards
-							return orderedProviders.map((provider, index) => (
-								<a
-									key={index}
-									href={provider.authUrl}
-									className="flex-1 border border-vscode-panel-border rounded p-4 flex flex-col items-center cursor-pointer transition-all  no-underline text-inherit"
-									target="_blank"
-									rel="noopener noreferrer">
-									<div className="font-bold">{provider.name}</div>
-									<div className="w-16 h-16 flex items-center justify-center rounded m-2 overflow-hidden relative">
-										<img
-											src={`${imagesBaseUri}/${provider.slug}.png`}
-											alt={provider.name}
-											className="w-full h-full object-contain p-2"
-										/>
-									</div>
-									<div className="text-center">
-										<div className="text-xs text-vscode-descriptionForeground">
-											{provider.description}
-										</div>
-										{provider.incentive && (
-											<div className="text-xs font-bold">{provider.incentive}</div>
-										)}
-									</div>
-								</a>
-							))
-						})()}
-					</div>
-
-					<div className="text-center my-4 text-xl uppercase font-bold">{t("welcome:or")}</div>
-					<h4 className="mt-3 mb-2 text-center">{t("welcome:startCustom")}</h4>
->>>>>>> 855a5e21
 					<ApiOptions
 						fromWelcomeView
 						apiConfiguration={apiConfiguration || {}}
