--- conflicted
+++ resolved
@@ -94,7 +94,6 @@
 
 	const {
 		clineMessages: messages,
-		showAutoApproveSettingsAtChat,
 		currentTaskItem,
 		currentTaskTodos,
 		taskHistory,
@@ -1966,30 +1965,6 @@
 				</div>
 			)}
 
-<<<<<<< HEAD
-			{/* 
-			// Flex layout explanation:
-			// 1. Content div above uses flex: "1 1 0" to:
-			//    - Grow to fill available space (flex-grow: 1) 
-			//    - Shrink when AutoApproveMenu needs space (flex-shrink: 1)
-			//    - Start from zero size (flex-basis: 0) to ensure proper distribution
-			//    minHeight: 0 allows it to shrink below its content height
-			//
-			// 2. AutoApproveMenu uses flex: "0 1 auto" to:
-			//    - Not grow beyond its content (flex-grow: 0)
-			//    - Shrink when viewport is small (flex-shrink: 1) 
-			//    - Use its content size as basis (flex-basis: auto)
-			//    This ensures it takes its natural height when there's space
-			//    but becomes scrollable when the viewport is too small
-			*/}
-			{!task && showAutoApproveSettingsAtChat && (
-				<div className="mb-1 flex-initial min-h-0">
-					<AutoApproveMenu />
-				</div>
-			)}
-
-=======
->>>>>>> 9ea7173a
 			{task && (
 				<>
 					{showSearch && !isHidden && experiments?.chatSearch && (
@@ -2023,14 +1998,6 @@
 							initialTopMostItemIndex={groupedMessages.length - 1}
 						/>
 					</div>
-<<<<<<< HEAD
-					{showAutoApproveSettingsAtChat && (
-						<div className={`flex-initial min-h-0 ${!areButtonsVisible ? "mb-1" : ""}`}>
-							<AutoApproveMenu />
-						</div>
-					)}
-=======
->>>>>>> 9ea7173a
 					{areButtonsVisible && (
 						<div
 							className={`flex h-9 items-center mb-1 px-[15px] ${
