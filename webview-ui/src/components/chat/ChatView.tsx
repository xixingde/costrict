import { forwardRef, useCallback, useEffect, useImperativeHandle, useMemo, useRef, useState } from "react"
import { useDeepCompareEffect, useEvent, useMount } from "react-use"
import debounce from "debounce"
import { Virtuoso, type VirtuosoHandle } from "react-virtuoso"
import removeMd from "remove-markdown"
import { Trans } from "react-i18next"
import { VSCodeButton } from "@vscode/webview-ui-toolkit/react"

import {
	ClineAsk,
	ClineMessage,
	ClineSayBrowserAction,
	ClineSayTool,
	ExtensionMessage,
} from "@roo/shared/ExtensionMessage"
import { McpServer, McpTool } from "@roo/shared/mcp"
import { findLast } from "@roo/shared/array"
import { combineApiRequests } from "@roo/shared/combineApiRequests"
import { combineCommandSequences } from "@roo/shared/combineCommandSequences"
import { getApiMetrics } from "@roo/shared/getApiMetrics"
import { AudioType } from "@roo/shared/WebviewMessage"
import { getAllModes } from "@roo/shared/modes"

import { useExtensionState } from "@src/context/ExtensionStateContext"
import { vscode } from "@src/utils/vscode"
import { useSelectedModel } from "@/components/ui/hooks/useSelectedModel"
import { validateCommand } from "@src/utils/command-validation"
import { useAppTranslation } from "@src/i18n/TranslationContext"

import TelemetryBanner from "../common/TelemetryBanner"
import { useTaskSearch } from "../history/useTaskSearch"
import HistoryPreview from "../history/HistoryPreview"
import RooHero from "@src/components/welcome/RooHero"
import RooTips from "@src/components/welcome/RooTips"
import Announcement from "./Announcement"
import BrowserSessionRow from "./BrowserSessionRow"
import ChatRow from "./ChatRow"
import ChatTextArea from "./ChatTextArea"
import TaskHeader from "./TaskHeader"
import AutoApproveMenu from "./AutoApproveMenu"
<<<<<<< HEAD
import { AudioType } from "../../../../src/shared/WebviewMessage"
import { validateCommand } from "../../utils/command-validation"
import { getAllModes } from "../../../../src/shared/modes"
// import TelemetryBanner from "../common/TelemetryBanner"
import { useAppTranslation } from "@/i18n/TranslationContext"
import removeMd from "remove-markdown"
import { Trans } from "react-i18next"
interface ChatViewProps {
=======
import SystemPromptWarning from "./SystemPromptWarning"
import { CheckpointWarning } from "./CheckpointWarning"

export interface ChatViewProps {
>>>>>>> 855a5e21
	isHidden: boolean
	showAnnouncement: boolean
	hideAnnouncement: () => void
}

export interface ChatViewRef {
	acceptInput: () => void
}

export const MAX_IMAGES_PER_MESSAGE = 20 // Anthropic limits to 20 images

const isMac = navigator.platform.toUpperCase().indexOf("MAC") >= 0

const ChatViewComponent: React.ForwardRefRenderFunction<ChatViewRef, ChatViewProps> = (
	{ isHidden, showAnnouncement, hideAnnouncement },
	ref,
) => {
	const { t } = useAppTranslation()
	const modeShortcutText = `${isMac ? "⌘" : "Ctrl"} + . ${t("chat:forNextMode")}`
	const {
		clineMessages: messages,
		taskHistory,
		apiConfiguration,
		mcpServers,
		alwaysAllowBrowser,
		alwaysAllowReadOnly,
		alwaysAllowReadOnlyOutsideWorkspace,
		alwaysAllowWrite,
		alwaysAllowWriteOutsideWorkspace,
		alwaysAllowExecute,
		alwaysAllowMcp,
		allowedCommands,
		writeDelayMs,
		mode,
		setMode,
		autoApprovalEnabled,
		alwaysAllowModeSwitch,
		alwaysAllowSubtasks,
		customModes,
<<<<<<< HEAD
		// telemetrySetting,
=======
		telemetrySetting,
		hasSystemPromptOverride,
		historyPreviewCollapsed, // Added historyPreviewCollapsed
>>>>>>> 855a5e21
	} = useExtensionState()

	const { tasks } = useTaskSearch()

	// Initialize expanded state based on the persisted setting (default to expanded if undefined)
	const [isExpanded, setIsExpanded] = useState(
		historyPreviewCollapsed === undefined ? true : !historyPreviewCollapsed,
	)

	const toggleExpanded = useCallback(() => {
		const newState = !isExpanded
		setIsExpanded(newState)
		// Send message to extension to persist the new collapsed state
		vscode.postMessage({ type: "setHistoryPreviewCollapsed", bool: !newState })
	}, [isExpanded])

	// Leaving this less safe version here since if the first message is not a
	// task, then the extension is in a bad state and needs to be debugged (see
	// Cline.abort).
	const task = useMemo(() => messages.at(0), [messages])

	const modifiedMessages = useMemo(() => combineApiRequests(combineCommandSequences(messages.slice(1))), [messages])

	// Has to be after api_req_finished are all reduced into api_req_started messages.
	const apiMetrics = useMemo(() => getApiMetrics(modifiedMessages), [modifiedMessages])

	const [inputValue, setInputValue] = useState("")
	const textAreaRef = useRef<HTMLTextAreaElement>(null)
	const [sendingDisabled, setSendingDisabled] = useState(false)
	const [selectedImages, setSelectedImages] = useState<string[]>([])

	// we need to hold on to the ask because useEffect > lastMessage will always let us know when an ask comes in and handle it, but by the time handleMessage is called, the last message might not be the ask anymore (it could be a say that followed)
	const [clineAsk, setClineAsk] = useState<ClineAsk | undefined>(undefined)
	const [enableButtons, setEnableButtons] = useState<boolean>(false)
	const [primaryButtonText, setPrimaryButtonText] = useState<string | undefined>(undefined)
	const [secondaryButtonText, setSecondaryButtonText] = useState<string | undefined>(undefined)
	const [didClickCancel, setDidClickCancel] = useState(false)
	const virtuosoRef = useRef<VirtuosoHandle>(null)
	const [expandedRows, setExpandedRows] = useState<Record<number, boolean>>({})
	const scrollContainerRef = useRef<HTMLDivElement>(null)
	const disableAutoScrollRef = useRef(false)
	const [showScrollToBottom, setShowScrollToBottom] = useState(false)
	const [isAtBottom, setIsAtBottom] = useState(false)
	const lastTtsRef = useRef<string>("")
	const [wasStreaming, setWasStreaming] = useState<boolean>(false)
	const [showCheckpointWarning, setShowCheckpointWarning] = useState<boolean>(false)

	// UI layout depends on the last 2 messages
	// (since it relies on the content of these messages, we are deep comparing. i.e. the button state after hitting button sets enableButtons to false, and this effect otherwise would have to true again even if messages didn't change
	const lastMessage = useMemo(() => messages.at(-1), [messages])
	const secondLastMessage = useMemo(() => messages.at(-2), [messages])

	function playSound(audioType: AudioType) {
		vscode.postMessage({ type: "playSound", audioType })
	}

	function playTts(text: string) {
		vscode.postMessage({ type: "playTts", text })
	}

	useDeepCompareEffect(() => {
		// if last message is an ask, show user ask UI
		// if user finished a task, then start a new task with a new conversation history since in this moment that the extension is waiting for user response, the user could close the extension and the conversation history would be lost.
		// basically as long as a task is active, the conversation history will be persisted
		if (lastMessage) {
			switch (lastMessage.type) {
				case "ask":
					const isPartial = lastMessage.partial === true
					switch (lastMessage.ask) {
						case "api_req_failed":
							playSound("progress_loop")
							setSendingDisabled(true)
							setClineAsk("api_req_failed")
							setEnableButtons(true)
							setPrimaryButtonText(t("chat:retry.title"))
							setSecondaryButtonText(t("chat:startNewTask.title"))
							break
						case "mistake_limit_reached":
							playSound("progress_loop")
							setSendingDisabled(false)
							setClineAsk("mistake_limit_reached")
							setEnableButtons(true)
							setPrimaryButtonText(t("chat:proceedAnyways.title"))
							setSecondaryButtonText(t("chat:startNewTask.title"))
							break
						case "followup":
							if (!isPartial) {
								playSound("notification")
							}
							setSendingDisabled(isPartial)
							setClineAsk("followup")
							// setting enable buttons to `false` would trigger a focus grab when
							// the text area is enabled which is undesirable.
							// We have no buttons for this tool, so no problem having them "enabled"
							// to workaround this issue.  See #1358.
							setEnableButtons(true)
							setPrimaryButtonText(undefined)
							setSecondaryButtonText(undefined)
							break
						case "tool":
							if (!isAutoApproved(lastMessage) && !isPartial) {
								playSound("notification")
							}
							setSendingDisabled(isPartial)
							setClineAsk("tool")
							setEnableButtons(!isPartial)
							const tool = JSON.parse(lastMessage.text || "{}") as ClineSayTool
							switch (tool.tool) {
								case "editedExistingFile":
								case "appliedDiff":
								case "newFileCreated":
								case "insertContent":
									setPrimaryButtonText(t("chat:save.title"))
									setSecondaryButtonText(t("chat:reject.title"))
									break
								case "finishTask":
									setPrimaryButtonText(t("chat:completeSubtaskAndReturn"))
									setSecondaryButtonText(undefined)
									break
								default:
									setPrimaryButtonText(t("chat:approve.title"))
									setSecondaryButtonText(t("chat:reject.title"))
									break
							}
							break
						case "browser_action_launch":
							if (!isAutoApproved(lastMessage) && !isPartial) {
								playSound("notification")
							}
							setSendingDisabled(isPartial)
							setClineAsk("browser_action_launch")
							setEnableButtons(!isPartial)
							setPrimaryButtonText(t("chat:approve.title"))
							setSecondaryButtonText(t("chat:reject.title"))
							break
						case "command":
							if (!isAutoApproved(lastMessage) && !isPartial) {
								playSound("notification")
							}
							setSendingDisabled(isPartial)
							setClineAsk("command")
							setEnableButtons(!isPartial)
							setPrimaryButtonText(t("chat:runCommand.title"))
							setSecondaryButtonText(t("chat:reject.title"))
							break
						case "command_output":
							setSendingDisabled(false)
							setClineAsk("command_output")
							setEnableButtons(true)
							setPrimaryButtonText(t("chat:proceedWhileRunning.title"))
							setSecondaryButtonText(t("chat:killCommand.title"))
							break
						case "use_mcp_server":
							if (!isAutoApproved(lastMessage) && !isPartial) {
								playSound("notification")
							}
							setSendingDisabled(isPartial)
							setClineAsk("use_mcp_server")
							setEnableButtons(!isPartial)
							setPrimaryButtonText(t("chat:approve.title"))
							setSecondaryButtonText(t("chat:reject.title"))
							break
						case "completion_result":
							// extension waiting for feedback. but we can just present a new task button
							if (!isPartial) {
								playSound("celebration")
							}
							setSendingDisabled(isPartial)
							setClineAsk("completion_result")
							setEnableButtons(!isPartial)
							setPrimaryButtonText(t("chat:startNewTask.title"))
							setSecondaryButtonText(undefined)
							break
						case "resume_task":
							if (!isAutoApproved(lastMessage) && !isPartial) {
								playSound("notification")
							}
							setSendingDisabled(false)
							setClineAsk("resume_task")
							setEnableButtons(true)
							setPrimaryButtonText(t("chat:resumeTask.title"))
							setSecondaryButtonText(t("chat:terminate.title"))
							setDidClickCancel(false) // special case where we reset the cancel button state
							break
						case "resume_completed_task":
							if (!isPartial) {
								playSound("celebration")
							}
							setSendingDisabled(false)
							setClineAsk("resume_completed_task")
							setEnableButtons(true)
							setPrimaryButtonText(t("chat:startNewTask.title"))
							setSecondaryButtonText(undefined)
							setDidClickCancel(false)
							break
					}
					break
				case "say":
					// Don't want to reset since there could be a "say" after
					// an "ask" while ask is waiting for response.
					switch (lastMessage.say) {
						case "api_req_retry_delayed":
							setSendingDisabled(true)
							break
						case "api_req_started":
							if (secondLastMessage?.ask === "command_output") {
								// If the last ask is a command_output, and we
								// receive an api_req_started, then that means
								// the command has finished and we don't need
								// input from the user anymore (in every other
								// case, the user has to interact with input
								// field or buttons to continue, which does the
								// following automatically).
								setInputValue("")
								setSendingDisabled(true)
								setSelectedImages([])
								setClineAsk(undefined)
								setEnableButtons(false)
							}
							break
						case "api_req_finished":
						case "error":
						case "text":
						case "browser_action":
						case "browser_action_result":
						case "command_output":
						case "mcp_server_request_started":
						case "mcp_server_response":
						case "completion_result":
							break
					}
					break
			}
		}
	}, [lastMessage, secondLastMessage])

	useEffect(() => {
		if (messages.length === 0) {
			setSendingDisabled(false)
			setClineAsk(undefined)
			setEnableButtons(false)
			setPrimaryButtonText(undefined)
			setSecondaryButtonText(undefined)
		}
	}, [messages.length])

	useEffect(() => setExpandedRows({}), [task?.ts])

	const isStreaming = useMemo(() => {
		// Checking clineAsk isn't enough since messages effect may be called
		// again for a tool for example, set clineAsk to its value, and if the
		// next message is not an ask then it doesn't reset. This is likely due
		// to how much more often we're updating messages as compared to before,
		// and should be resolved with optimizations as it's likely a rendering
		// bug. But as a final guard for now, the cancel button will show if the
		// last message is not an ask.
		const isLastAsk = !!modifiedMessages.at(-1)?.ask

		const isToolCurrentlyAsking =
			isLastAsk && clineAsk !== undefined && enableButtons && primaryButtonText !== undefined

		if (isToolCurrentlyAsking) {
			return false
		}

		const isLastMessagePartial = modifiedMessages.at(-1)?.partial === true

		if (isLastMessagePartial) {
			return true
		} else {
			const lastApiReqStarted = findLast(modifiedMessages, (message) => message.say === "api_req_started")

			if (
				lastApiReqStarted &&
				lastApiReqStarted.text !== null &&
				lastApiReqStarted.text !== undefined &&
				lastApiReqStarted.say === "api_req_started"
			) {
				const cost = JSON.parse(lastApiReqStarted.text).cost

				if (cost === undefined) {
					return true // API request has not finished yet.
				}
			}
		}

		return false
	}, [modifiedMessages, clineAsk, enableButtons, primaryButtonText])

	const handleChatReset = useCallback(() => {
		// Only reset message-specific state, preserving mode.
		setInputValue("")
		setSendingDisabled(true)
		setSelectedImages([])
		setClineAsk(undefined)
		setEnableButtons(false)
		// Do not reset mode here as it should persist.
		// setPrimaryButtonText(undefined)
		// setSecondaryButtonText(undefined)
		disableAutoScrollRef.current = false
	}, [])

	const handleSendMessage = useCallback(
		(text: string, images: string[]) => {
			text = text.trim()

			if (text || images.length > 0) {
				if (messages.length === 0) {
					vscode.postMessage({ type: "newTask", text, images })
				} else if (clineAsk) {
					switch (clineAsk) {
						case "followup":
						case "tool":
						case "browser_action_launch":
						case "command": // User can provide feedback to a tool or command use.
						case "command_output": // User can send input to command stdin.
						case "use_mcp_server":
						case "completion_result": // If this happens then the user has feedback for the completion result.
						case "resume_task":
						case "resume_completed_task":
						case "mistake_limit_reached":
							vscode.postMessage({ type: "askResponse", askResponse: "messageResponse", text, images })
							break
						// There is no other case that a textfield should be enabled.
					}
				}

				handleChatReset()
			}
		},
		[messages.length, clineAsk, handleChatReset],
	)

	const handleSetChatBoxMessage = useCallback(
		(text: string, images: string[]) => {
			// Avoid nested template literals by breaking down the logic
			let newValue = text

			if (inputValue !== "") {
				newValue = inputValue + " " + text
			}

			setInputValue(newValue)
			setSelectedImages([...selectedImages, ...images])
		},
		[inputValue, selectedImages],
	)

	const startNewTask = useCallback(() => vscode.postMessage({ type: "clearTask" }), [])

	// This logic depends on the useEffect[messages] above to set clineAsk,
	// after which buttons are shown and we then send an askResponse to the
	// extension.
	const handlePrimaryButtonClick = useCallback(
		(text?: string, images?: string[]) => {
			const trimmedInput = text?.trim()

			switch (clineAsk) {
				case "api_req_failed":
				case "command":
				case "tool":
				case "browser_action_launch":
				case "use_mcp_server":
				case "resume_task":
				case "mistake_limit_reached":
					// Only send text/images if they exist
					if (trimmedInput || (images && images.length > 0)) {
						vscode.postMessage({
							type: "askResponse",
							askResponse: "yesButtonClicked",
							text: trimmedInput,
							images: images,
						})
					} else {
						vscode.postMessage({ type: "askResponse", askResponse: "yesButtonClicked" })
					}
					// Clear input state after sending
					setInputValue("")
					setSelectedImages([])
					break
				case "completion_result":
				case "resume_completed_task":
					// Waiting for feedback, but we can just present a new task button
					startNewTask()
					break
				case "command_output":
					vscode.postMessage({ type: "terminalOperation", terminalOperation: "continue" })
					break
			}

			setSendingDisabled(true)
			setClineAsk(undefined)
			setEnableButtons(false)
		},
		[clineAsk, startNewTask],
	)

	const handleSecondaryButtonClick = useCallback(
		(text?: string, images?: string[]) => {
			const trimmedInput = text?.trim()

			if (isStreaming) {
				vscode.postMessage({ type: "cancelTask" })
				setDidClickCancel(true)
				return
			}

			switch (clineAsk) {
				case "api_req_failed":
				case "mistake_limit_reached":
				case "resume_task":
					startNewTask()
					break
				case "command":
				case "tool":
				case "browser_action_launch":
				case "use_mcp_server":
					// Only send text/images if they exist
					if (trimmedInput || (images && images.length > 0)) {
						vscode.postMessage({
							type: "askResponse",
							askResponse: "noButtonClicked",
							text: trimmedInput,
							images: images,
						})
					} else {
						// Responds to the API with a "This operation failed" and lets it try again
						vscode.postMessage({ type: "askResponse", askResponse: "noButtonClicked" })
					}
					// Clear input state after sending
					setInputValue("")
					setSelectedImages([])
					break
				case "command_output":
					vscode.postMessage({ type: "terminalOperation", terminalOperation: "abort" })
					break
			}
			setSendingDisabled(true)
			setClineAsk(undefined)
			setEnableButtons(false)
		},
		[clineAsk, startNewTask, isStreaming],
	)

	const handleTaskCloseButtonClick = useCallback(() => startNewTask(), [startNewTask])

	const { info: model } = useSelectedModel(apiConfiguration)

	const selectImages = useCallback(() => vscode.postMessage({ type: "selectImages" }), [])

	const shouldDisableImages =
		!model?.supportsImages || sendingDisabled || selectedImages.length >= MAX_IMAGES_PER_MESSAGE

	const handleMessage = useCallback(
		(e: MessageEvent) => {
			const message: ExtensionMessage = e.data

			switch (message.type) {
				case "action":
					switch (message.action!) {
						case "didBecomeVisible":
							if (!isHidden && !sendingDisabled && !enableButtons) {
								textAreaRef.current?.focus()
							}
							break
						case "focusInput":
							textAreaRef.current?.focus()
							break
					}
					break
				case "selectedImages":
					const newImages = message.images ?? []
					if (newImages.length > 0) {
						setSelectedImages((prevImages) =>
							[...prevImages, ...newImages].slice(0, MAX_IMAGES_PER_MESSAGE),
						)
					}
					break
				case "invoke":
					switch (message.invoke!) {
						case "newChat":
							handleChatReset()
							break
						case "sendMessage":
							handleSendMessage(message.text ?? "", message.images ?? [])
							break
						case "setChatBoxMessage":
							handleSetChatBoxMessage(message.text ?? "", message.images ?? [])
							break
						case "primaryButtonClick":
							handlePrimaryButtonClick(message.text ?? "", message.images ?? [])
							break
						case "secondaryButtonClick":
							handleSecondaryButtonClick(message.text ?? "", message.images ?? [])
							break
					}
			}
			// textAreaRef.current is not explicitly required here since React
			// guarantees that ref will be stable across re-renders, and we're
			// not using its value but its reference.
		},
		[
			isHidden,
			sendingDisabled,
			enableButtons,
			handleChatReset,
			handleSendMessage,
			handleSetChatBoxMessage,
			handlePrimaryButtonClick,
			handleSecondaryButtonClick,
		],
	)

	useEvent("message", handleMessage)

	// NOTE: the VSCode window needs to be focused for this to work.
	useMount(() => textAreaRef.current?.focus())

	useEffect(() => {
		const timer = setTimeout(() => {
			if (!isHidden && !sendingDisabled && !enableButtons) {
				textAreaRef.current?.focus()
			}
		}, 50)

		return () => {
			clearTimeout(timer)
		}
	}, [isHidden, sendingDisabled, enableButtons])

	const visibleMessages = useMemo(() => {
		return modifiedMessages.filter((message) => {
			switch (message.ask) {
				case "completion_result":
					// Don't show a chat row for a completion_result ask without
					// text. This specific type of message only occurs if cline
					// wants to execute a command as part of its completion
					// result, in which case we interject the completion_result
					// tool with the execute_command tool.
					if (message.text === "") {
						return false
					}
					break
				case "api_req_failed": // This message is used to update the latest `api_req_started` that the request failed.
				case "resume_task":
				case "resume_completed_task":
					return false
			}
			switch (message.say) {
				case "api_req_finished": // `combineApiRequests` removes this from `modifiedMessages` anyways.
				case "api_req_retried": // This message is used to update the latest `api_req_started` that the request was retried.
				case "api_req_deleted": // Aggregated `api_req` metrics from deleted messages.
					return false
				case "api_req_retry_delayed":
					// Only show the retry message if it's the last message or
					// the last messages is api_req_retry_delayed+resume_task.
					const last1 = modifiedMessages.at(-1)
					const last2 = modifiedMessages.at(-2)
					if (last1?.ask === "resume_task" && last2 === message) {
						return true
					}
					return message === last1
				case "text":
					// Sometimes cline returns an empty text message, we don't
					// want to render these. (We also use a say text for user
					// messages, so in case they just sent images we still
					// render that.)
					if ((message.text ?? "") === "" && (message.images?.length ?? 0) === 0) {
						return false
					}
					break
				case "mcp_server_request_started":
					return false
			}
			return true
		})
	}, [modifiedMessages])

	const isReadOnlyToolAction = useCallback((message: ClineMessage | undefined) => {
		if (message?.type === "ask") {
			if (!message.text) {
				return true
			}

			const tool = JSON.parse(message.text)

			return [
				"readFile",
				"listFiles",
				"listFilesTopLevel",
				"listFilesRecursive",
				"listCodeDefinitionNames",
				"searchFiles",
			].includes(tool.tool)
		}

		return false
	}, [])

	const isWriteToolAction = useCallback((message: ClineMessage | undefined) => {
		if (message?.type === "ask") {
			if (!message.text) {
				return true
			}

			const tool = JSON.parse(message.text)

			return [
				"editedExistingFile",
				"appliedDiff",
				"newFileCreated",
				"searchAndReplace",
				"insertContent",
			].includes(tool.tool)
		}

		return false
	}, [])

	const isMcpToolAlwaysAllowed = useCallback(
		(message: ClineMessage | undefined) => {
			if (message?.type === "ask" && message.ask === "use_mcp_server") {
				if (!message.text) {
					return true
				}

				const mcpServerUse = JSON.parse(message.text) as { type: string; serverName: string; toolName: string }

				if (mcpServerUse.type === "use_mcp_tool") {
					const server = mcpServers?.find((s: McpServer) => s.name === mcpServerUse.serverName)
					const tool = server?.tools?.find((t: McpTool) => t.name === mcpServerUse.toolName)
					return tool?.alwaysAllow || false
				}
			}

			return false
		},
		[mcpServers],
	)

	// Check if a command message is allowed.
	const isAllowedCommand = useCallback(
		(message: ClineMessage | undefined): boolean => {
			if (message?.type !== "ask") return false
			return validateCommand(message.text || "", allowedCommands || [])
		},
		[allowedCommands],
	)

	const isAutoApproved = useCallback(
		(message: ClineMessage | undefined) => {
			if (!autoApprovalEnabled || !message || message.type !== "ask") {
				return false
			}

			if (message.ask === "browser_action_launch") {
				return alwaysAllowBrowser
			}

			if (message.ask === "use_mcp_server") {
				return alwaysAllowMcp && isMcpToolAlwaysAllowed(message)
			}

			if (message.ask === "command") {
				return alwaysAllowExecute && isAllowedCommand(message)
			}

			// For read/write operations, check if it's outside workspace and if
			// we have permission for that.
			if (message.ask === "tool") {
				let tool: any = {}

				try {
					tool = JSON.parse(message.text || "{}")
				} catch (error) {
					console.error("Failed to parse tool:", error)
				}

				if (!tool) {
					return false
				}

				if (tool?.tool === "fetchInstructions") {
					if (tool.content === "create_mode") {
						return alwaysAllowModeSwitch
					}

					if (tool.content === "create_mcp_server") {
						return alwaysAllowMcp
					}
				}

				if (tool?.tool === "switchMode") {
					return alwaysAllowModeSwitch
				}

				if (["newTask", "finishTask"].includes(tool?.tool)) {
					return alwaysAllowSubtasks
				}

				const isOutsideWorkspace = !!tool.isOutsideWorkspace

				if (isReadOnlyToolAction(message)) {
					return alwaysAllowReadOnly && (!isOutsideWorkspace || alwaysAllowReadOnlyOutsideWorkspace)
				}

				if (isWriteToolAction(message)) {
					return alwaysAllowWrite && (!isOutsideWorkspace || alwaysAllowWriteOutsideWorkspace)
				}
			}

			return false
		},
		[
			autoApprovalEnabled,
			alwaysAllowBrowser,
			alwaysAllowReadOnly,
			alwaysAllowReadOnlyOutsideWorkspace,
			isReadOnlyToolAction,
			alwaysAllowWrite,
			alwaysAllowWriteOutsideWorkspace,
			isWriteToolAction,
			alwaysAllowExecute,
			isAllowedCommand,
			alwaysAllowMcp,
			isMcpToolAlwaysAllowed,
			alwaysAllowModeSwitch,
			alwaysAllowSubtasks,
		],
	)

	useEffect(() => {
		// This ensures the first message is not read, future user messages are
		// labeled as `user_feedback`.
		if (lastMessage && messages.length > 1) {
			if (
				lastMessage.text && // has text
				(lastMessage.say === "text" || lastMessage.say === "completion_result") && // is a text message
				!lastMessage.partial && // not a partial message
				!lastMessage.text.startsWith("{") // not a json object
			) {
				let text = lastMessage?.text || ""
				const mermaidRegex = /```mermaid[\s\S]*?```/g
				// remove mermaid diagrams from text
				text = text.replace(mermaidRegex, "")
				// remove markdown from text
				text = removeMd(text)

				// ensure message is not a duplicate of last read message
				if (text !== lastTtsRef.current) {
					try {
						playTts(text)
						lastTtsRef.current = text
					} catch (error) {
						console.error("Failed to execute text-to-speech:", error)
					}
				}
			}
		}

		// Update previous value.
		setWasStreaming(isStreaming)
	}, [isStreaming, lastMessage, wasStreaming, isAutoApproved, messages.length])

	const isBrowserSessionMessage = (message: ClineMessage): boolean => {
		// Which of visible messages are browser session messages, see above.
		if (message.type === "ask") {
			return ["browser_action_launch"].includes(message.ask!)
		}

		if (message.type === "say") {
			return ["api_req_started", "text", "browser_action", "browser_action_result"].includes(message.say!)
		}

		return false
	}

	const groupedMessages = useMemo(() => {
		const result: (ClineMessage | ClineMessage[])[] = []
		let currentGroup: ClineMessage[] = []
		let isInBrowserSession = false

		const endBrowserSession = () => {
			if (currentGroup.length > 0) {
				result.push([...currentGroup])
				currentGroup = []
				isInBrowserSession = false
			}
		}

		visibleMessages.forEach((message) => {
			if (message.ask === "browser_action_launch") {
				// Complete existing browser session if any.
				endBrowserSession()
				// Start new.
				isInBrowserSession = true
				currentGroup.push(message)
			} else if (isInBrowserSession) {
				// End session if `api_req_started` is cancelled.

				if (message.say === "api_req_started") {
					// Get last `api_req_started` in currentGroup to check if
					// it's cancelled. If it is then this api req is not part
					// of the current browser session.
					const lastApiReqStarted = [...currentGroup].reverse().find((m) => m.say === "api_req_started")

					if (lastApiReqStarted?.text !== null && lastApiReqStarted?.text !== undefined) {
						const info = JSON.parse(lastApiReqStarted.text)
						const isCancelled = info.cancelReason !== null && info.cancelReason !== undefined

						if (isCancelled) {
							endBrowserSession()
							result.push(message)
							return
						}
					}
				}

				if (isBrowserSessionMessage(message)) {
					currentGroup.push(message)

					// Check if this is a close action
					if (message.say === "browser_action") {
						const browserAction = JSON.parse(message.text || "{}") as ClineSayBrowserAction
						if (browserAction.action === "close") {
							endBrowserSession()
						}
					}
				} else {
					// complete existing browser session if any
					endBrowserSession()
					result.push(message)
				}
			} else {
				result.push(message)
			}
		})

		// Handle case where browser session is the last group
		if (currentGroup.length > 0) {
			result.push([...currentGroup])
		}

		return result
	}, [visibleMessages])

	// scrolling

	const scrollToBottomSmooth = useMemo(
		() =>
			debounce(() => virtuosoRef.current?.scrollTo({ top: Number.MAX_SAFE_INTEGER, behavior: "smooth" }), 10, {
				immediate: true,
			}),
		[],
	)

	const scrollToBottomAuto = useCallback(() => {
		virtuosoRef.current?.scrollTo({
			top: Number.MAX_SAFE_INTEGER,
			behavior: "auto", // Instant causes crash.
		})
	}, [])

	// Scroll when user toggles certain rows.
	const toggleRowExpansion = useCallback(
		(ts: number) => {
			const isCollapsing = expandedRows[ts] ?? false
			const lastGroup = groupedMessages.at(-1)
			const isLast = Array.isArray(lastGroup) ? lastGroup[0].ts === ts : lastGroup?.ts === ts
			const secondToLastGroup = groupedMessages.at(-2)
			const isSecondToLast = Array.isArray(secondToLastGroup)
				? secondToLastGroup[0].ts === ts
				: secondToLastGroup?.ts === ts

			const isLastCollapsedApiReq =
				isLast &&
				!Array.isArray(lastGroup) && // Make sure it's not a browser session group
				lastGroup?.say === "api_req_started" &&
				!expandedRows[lastGroup.ts]

			setExpandedRows((prev) => ({ ...prev, [ts]: !prev[ts] }))

			// Disable auto scroll when user expands row
			if (!isCollapsing) {
				disableAutoScrollRef.current = true
			}

			if (isCollapsing && isAtBottom) {
				const timer = setTimeout(() => scrollToBottomAuto(), 0)
				return () => clearTimeout(timer)
			} else if (isLast || isSecondToLast) {
				if (isCollapsing) {
					if (isSecondToLast && !isLastCollapsedApiReq) {
						return
					}

					const timer = setTimeout(() => scrollToBottomAuto(), 0)
					return () => clearTimeout(timer)
				} else {
					const timer = setTimeout(() => {
						virtuosoRef.current?.scrollToIndex({
							index: groupedMessages.length - (isLast ? 1 : 2),
							align: "start",
						})
					}, 0)

					return () => clearTimeout(timer)
				}
			}
		},
		[groupedMessages, expandedRows, scrollToBottomAuto, isAtBottom],
	)

	const handleRowHeightChange = useCallback(
		(isTaller: boolean) => {
			if (!disableAutoScrollRef.current) {
				if (isTaller) {
					scrollToBottomSmooth()
				} else {
					setTimeout(() => scrollToBottomAuto(), 0)
				}
			}
		},
		[scrollToBottomSmooth, scrollToBottomAuto],
	)

	useEffect(() => {
		if (!disableAutoScrollRef.current) {
			setTimeout(() => scrollToBottomSmooth(), 50)
			// Don't cleanup since if visibleMessages.length changes it cancels.
			// return () => clearTimeout(timer)
		}
	}, [groupedMessages.length, scrollToBottomSmooth])

	const handleWheel = useCallback((event: Event) => {
		const wheelEvent = event as WheelEvent

		if (wheelEvent.deltaY && wheelEvent.deltaY < 0) {
			if (scrollContainerRef.current?.contains(wheelEvent.target as Node)) {
				// User scrolled up
				disableAutoScrollRef.current = true
			}
		}
	}, [])

	useEvent("wheel", handleWheel, window, { passive: true }) // passive improves scrolling performance

	// Effect to handle showing the checkpoint warning after a delay
	useEffect(() => {
		// Only show the warning when there's a task but no visible messages yet
		if (task && modifiedMessages.length === 0 && !isStreaming) {
			const timer = setTimeout(() => {
				setShowCheckpointWarning(true)
			}, 5000) // 5 seconds

			return () => clearTimeout(timer)
		}
	}, [task, modifiedMessages.length, isStreaming])

	// Effect to hide the checkpoint warning when messages appear
	useEffect(() => {
		if (modifiedMessages.length > 0 || isStreaming) {
			setShowCheckpointWarning(false)
		}
	}, [modifiedMessages.length, isStreaming])

	const placeholderText = task ? t("chat:typeMessage") : t("chat:typeTask")

	const itemContent = useCallback(
		(index: number, messageOrGroup: ClineMessage | ClineMessage[]) => {
			// browser session group
			if (Array.isArray(messageOrGroup)) {
				return (
					<BrowserSessionRow
						messages={messageOrGroup}
						isLast={index === groupedMessages.length - 1}
						lastModifiedMessage={modifiedMessages.at(-1)}
						onHeightChange={handleRowHeightChange}
						isStreaming={isStreaming}
						// Pass handlers for each message in the group
						isExpanded={(messageTs: number) => expandedRows[messageTs] ?? false}
						onToggleExpand={(messageTs: number) => {
							setExpandedRows((prev) => ({
								...prev,
								[messageTs]: !prev[messageTs],
							}))
						}}
					/>
				)
			}

			// regular message
			return (
				<ChatRow
					key={messageOrGroup.ts}
					message={messageOrGroup}
					isExpanded={expandedRows[messageOrGroup.ts] || false}
					onToggleExpand={() => toggleRowExpansion(messageOrGroup.ts)}
					lastModifiedMessage={modifiedMessages.at(-1)}
					isLast={index === groupedMessages.length - 1}
					onHeightChange={handleRowHeightChange}
					isStreaming={isStreaming}
					onSuggestionClick={(answer: string, event?: React.MouseEvent) => {
						if (event?.shiftKey) {
							// Always append to existing text, don't overwrite
							setInputValue((currentValue) => {
								return currentValue !== "" ? `${currentValue} \n${answer}` : answer
							})
						} else {
							handleSendMessage(answer, [])
						}
					}}
				/>
			)
		},
		[
			expandedRows,
			modifiedMessages,
			groupedMessages.length,
			handleRowHeightChange,
			isStreaming,
			toggleRowExpansion,
			handleSendMessage,
		],
	)

	useEffect(() => {
		// Only proceed if we have an ask and buttons are enabled.
		if (!clineAsk || !enableButtons) {
			return
		}

		const autoApprove = async () => {
			if (lastMessage?.ask && isAutoApproved(lastMessage)) {
				// Note that `isAutoApproved` can only return true if
				// lastMessage is an ask of type "browser_action_launch",
				// "use_mcp_server", "command", or "tool".

				// Add delay for write operations.
				if (lastMessage.ask === "tool" && isWriteToolAction(lastMessage)) {
					await new Promise((resolve) => setTimeout(resolve, writeDelayMs))
				}

				vscode.postMessage({ type: "askResponse", askResponse: "yesButtonClicked" })

				// This is copied from `handlePrimaryButtonClick`, which we used
				// to call from `autoApprove`. I'm not sure how many of these
				// things are actually needed.
				setInputValue("")
				setSelectedImages([])
				setSendingDisabled(true)
				setClineAsk(undefined)
				setEnableButtons(false)
			}
		}
		autoApprove()
	}, [
		clineAsk,
		enableButtons,
		handlePrimaryButtonClick,
		alwaysAllowBrowser,
		alwaysAllowReadOnly,
		alwaysAllowReadOnlyOutsideWorkspace,
		alwaysAllowWrite,
		alwaysAllowWriteOutsideWorkspace,
		alwaysAllowExecute,
		alwaysAllowMcp,
		messages,
		allowedCommands,
		mcpServers,
		isAutoApproved,
		lastMessage,
		writeDelayMs,
		isWriteToolAction,
	])

	// Function to handle mode switching
	const switchToNextMode = useCallback(() => {
		const allModes = getAllModes(customModes)
		const currentModeIndex = allModes.findIndex((m) => m.slug === mode)
		const nextModeIndex = (currentModeIndex + 1) % allModes.length
		// Update local state and notify extension to sync mode change
		setMode(allModes[nextModeIndex].slug)
		vscode.postMessage({
			type: "mode",
			text: allModes[nextModeIndex].slug,
		})
	}, [mode, setMode, customModes])

	// Add keyboard event handler
	const handleKeyDown = useCallback(
		(event: KeyboardEvent) => {
			// Check for Command + . (period)
			if ((event.metaKey || event.ctrlKey) && event.key === ".") {
				event.preventDefault() // Prevent default browser behavior
				switchToNextMode()
			}
		},
		[switchToNextMode],
	)

	// Add event listener
	useEffect(() => {
		window.addEventListener("keydown", handleKeyDown)
		return () => {
			window.removeEventListener("keydown", handleKeyDown)
		}
	}, [handleKeyDown])

	useImperativeHandle(ref, () => ({
		acceptInput: () => {
			if (enableButtons && primaryButtonText) {
				handlePrimaryButtonClick(inputValue, selectedImages)
			} else if (!sendingDisabled && (inputValue.trim() || selectedImages.length > 0)) {
				handleSendMessage(inputValue, selectedImages)
			}
		},
	}))

	return (
		<div className={isHidden ? "hidden" : "fixed top-0 left-0 right-0 bottom-0 flex flex-col overflow-hidden"}>
			{showAnnouncement && <Announcement hideAnnouncement={hideAnnouncement} />}
			{task ? (
				<>
					<TaskHeader
						task={task}
						tokensIn={apiMetrics.totalTokensIn}
						tokensOut={apiMetrics.totalTokensOut}
						doesModelSupportPromptCache={model?.supportsPromptCache ?? false}
						cacheWrites={apiMetrics.totalCacheWrites}
						cacheReads={apiMetrics.totalCacheReads}
						totalCost={apiMetrics.totalCost}
						contextTokens={apiMetrics.contextTokens}
						onClose={handleTaskCloseButtonClick}
					/>

					{hasSystemPromptOverride && (
						<div className="px-3">
							<SystemPromptWarning />
						</div>
					)}

					{showCheckpointWarning && (
						<div className="px-3">
							<CheckpointWarning />
						</div>
					)}
				</>
			) : (
<<<<<<< HEAD
				<div
					style={{
						flex: "1 1 0", // flex-grow: 1, flex-shrink: 1, flex-basis: 0
						minHeight: 0,
						overflowY: "auto",
						display: "flex",
						flexDirection: "column",
						paddingBottom: "10px",
					}}>
					{/* todo: Report telemetry setting */}
					{/* {telemetrySetting === "unset" && <TelemetryBanner />} */}
					{showAnnouncement && <Announcement version={version} hideAnnouncement={hideAnnouncement} />}
					<div style={{ padding: "0 20px", flexShrink: 0 }}>
						<h2>{t("chat:greeting")}</h2>
						<p>{t("chat:aboutMe")}</p>
=======
				<div className="flex-1 min-h-0 overflow-y-auto flex flex-col gap-4">
					{/* Moved Task Bar Header Here */}
					{tasks.length !== 0 && (
						<div className="flex text-vscode-descriptionForeground w-full mx-auto px-5 pt-3">
							<div className="flex items-center gap-1 cursor-pointer" onClick={toggleExpanded}>
								{tasks.length < 10 && (
									<span className={`font-medium text-xs `}>{t("history:recentTasks")}</span>
								)}
								<span
									className={`codicon  ${isExpanded ? "codicon-eye" : "codicon-eye-closed"} scale-90`}
								/>
							</div>
						</div>
					)}
					<div
						className={` w-full flex flex-col gap-4 m-auto ${isExpanded && tasks.length > 0 ? "mt-0" : ""} px-3.5 min-[370px]:px-10 pt-5 transition-all duration-300`}>
						<RooHero />
						{telemetrySetting === "unset" && <TelemetryBanner />}
						{/* Show the task history preview if expanded and tasks exist */}
						{taskHistory.length > 0 && isExpanded && <HistoryPreview />}
						<p className="text-vscode-editor-foreground leading-tight font-vscode-font-family text-center">
							<Trans
								i18nKey="chat:about"
								components={{
									DocsLink: (
										<a href="https://docs.roocode.com/" target="_blank" rel="noopener noreferrer">
											the docs
										</a>
									),
								}}
							/>
						</p>
						<RooTips cycle={false} />
>>>>>>> 855a5e21
					</div>
				</div>
			)}

			{/* 
			// Flex layout explanation:
			// 1. Content div above uses flex: "1 1 0" to:
			//    - Grow to fill available space (flex-grow: 1) 
			//    - Shrink when AutoApproveMenu needs space (flex-shrink: 1)
			//    - Start from zero size (flex-basis: 0) to ensure proper distribution
			//    minHeight: 0 allows it to shrink below its content height
			//
			// 2. AutoApproveMenu uses flex: "0 1 auto" to:
			//    - Not grow beyond its content (flex-grow: 0)
			//    - Shrink when viewport is small (flex-shrink: 1) 
			//    - Use its content size as basis (flex-basis: auto)
			//    This ensures it takes its natural height when there's space
			//    but becomes scrollable when the viewport is too small
			*/}
			{!task && (
				<div className="mb-[-2px] flex-initial min-h-0">
					<AutoApproveMenu />
				</div>
			)}

			{task && (
				<>
					<div className="grow flex" ref={scrollContainerRef}>
						<Virtuoso
							ref={virtuosoRef}
							key={task.ts} // trick to make sure virtuoso re-renders when task changes, and we use initialTopMostItemIndex to start at the bottom
							className="scrollable grow overflow-y-scroll"
							components={{
								Footer: () => <div className="h-[5px]" />, // Add empty padding at the bottom
							}}
							// increasing top by 3_000 to prevent jumping around when user collapses a row
							increaseViewportBy={{ top: 3_000, bottom: Number.MAX_SAFE_INTEGER }} // hack to make sure the last message is always rendered to get truly perfect scroll to bottom animation when new messages are added (Number.MAX_SAFE_INTEGER is safe for arithmetic operations, which is all virtuoso uses this value for in src/sizeRangeSystem.ts)
							data={groupedMessages} // messages is the raw format returned by extension, modifiedMessages is the manipulated structure that combines certain messages of related type, and visibleMessages is the filtered structure that removes messages that should not be rendered
							itemContent={itemContent}
							atBottomStateChange={(isAtBottom) => {
								setIsAtBottom(isAtBottom)
								if (isAtBottom) {
									disableAutoScrollRef.current = false
								}
								setShowScrollToBottom(disableAutoScrollRef.current && !isAtBottom)
							}}
							atBottomThreshold={10} // anything lower causes issues with followOutput
							initialTopMostItemIndex={groupedMessages.length - 1}
						/>
					</div>
					<AutoApproveMenu />
					{showScrollToBottom ? (
						<div className="flex px-[15px] pt-[10px]">
							<div
								className="bg-[color-mix(in_srgb,_var(--vscode-toolbar-hoverBackground)_55%,_transparent)] rounded-[3px] overflow-hidden cursor-pointer flex justify-center items-center flex-1 h-[25px] hover:bg-[color-mix(in_srgb,_var(--vscode-toolbar-hoverBackground)_90%,_transparent)] active:bg-[color-mix(in_srgb,_var(--vscode-toolbar-hoverBackground)_70%,_transparent)]"
								onClick={() => {
									scrollToBottomSmooth()
									disableAutoScrollRef.current = false
								}}
								title={t("chat:scrollToBottom")}>
								<span className="codicon codicon-chevron-down text-[18px]"></span>
							</div>
						</div>
					) : (
						<div
							className={`flex ${
								primaryButtonText || secondaryButtonText || isStreaming ? "px-[15px] pt-[10px]" : "p-0"
							} ${
								primaryButtonText || secondaryButtonText || isStreaming
									? enableButtons || (isStreaming && !didClickCancel)
										? "opacity-100"
										: "opacity-50"
									: "opacity-0"
							}`}>
							{primaryButtonText && !isStreaming && (
								<VSCodeButton
									appearance="primary"
									disabled={!enableButtons}
									className={secondaryButtonText ? "flex-1 mr-[6px]" : "flex-[2] mr-0"}
									title={
										primaryButtonText === t("chat:retry.title")
											? t("chat:retry.tooltip")
											: primaryButtonText === t("chat:save.title")
												? t("chat:save.tooltip")
												: primaryButtonText === t("chat:approve.title")
													? t("chat:approve.tooltip")
													: primaryButtonText === t("chat:runCommand.title")
														? t("chat:runCommand.tooltip")
														: primaryButtonText === t("chat:startNewTask.title")
															? t("chat:startNewTask.tooltip")
															: primaryButtonText === t("chat:resumeTask.title")
																? t("chat:resumeTask.tooltip")
																: primaryButtonText === t("chat:proceedAnyways.title")
																	? t("chat:proceedAnyways.tooltip")
																	: primaryButtonText ===
																		  t("chat:proceedWhileRunning.title")
																		? t("chat:proceedWhileRunning.tooltip")
																		: undefined
									}
									onClick={() => handlePrimaryButtonClick(inputValue, selectedImages)}>
									{primaryButtonText}
								</VSCodeButton>
							)}
							{(secondaryButtonText || isStreaming) && (
								<VSCodeButton
									appearance="secondary"
									disabled={!enableButtons && !(isStreaming && !didClickCancel)}
									className={isStreaming ? "flex-[2] ml-0" : "flex-1 ml-[6px]"}
									title={
										isStreaming
											? t("chat:cancel.tooltip")
											: secondaryButtonText === t("chat:startNewTask.title")
												? t("chat:startNewTask.tooltip")
												: secondaryButtonText === t("chat:reject.title")
													? t("chat:reject.tooltip")
													: secondaryButtonText === t("chat:terminate.title")
														? t("chat:terminate.tooltip")
														: undefined
									}
									onClick={() => handleSecondaryButtonClick(inputValue, selectedImages)}>
									{isStreaming ? t("chat:cancel.title") : secondaryButtonText}
								</VSCodeButton>
							)}
						</div>
					)}
				</>
			)}

			<ChatTextArea
				ref={textAreaRef}
				inputValue={inputValue}
				setInputValue={setInputValue}
				sendingDisabled={sendingDisabled}
				selectApiConfigDisabled={sendingDisabled && clineAsk !== "api_req_failed"}
				placeholderText={placeholderText}
				selectedImages={selectedImages}
				setSelectedImages={setSelectedImages}
				onSend={() => handleSendMessage(inputValue, selectedImages)}
				onSelectImages={selectImages}
				shouldDisableImages={shouldDisableImages}
				onHeightChange={() => {
					if (isAtBottom) {
						scrollToBottomAuto()
					}
				}}
				mode={mode}
				setMode={setMode}
				modeShortcutText={modeShortcutText}
			/>

			<div id="roo-portal" />
		</div>
	)
}

const ChatView = forwardRef(ChatViewComponent)

export default ChatView<|MERGE_RESOLUTION|>--- conflicted
+++ resolved
@@ -38,7 +38,6 @@
 import ChatTextArea from "./ChatTextArea"
 import TaskHeader from "./TaskHeader"
 import AutoApproveMenu from "./AutoApproveMenu"
-<<<<<<< HEAD
 import { AudioType } from "../../../../src/shared/WebviewMessage"
 import { validateCommand } from "../../utils/command-validation"
 import { getAllModes } from "../../../../src/shared/modes"
@@ -47,12 +46,6 @@
 import removeMd from "remove-markdown"
 import { Trans } from "react-i18next"
 interface ChatViewProps {
-=======
-import SystemPromptWarning from "./SystemPromptWarning"
-import { CheckpointWarning } from "./CheckpointWarning"
-
-export interface ChatViewProps {
->>>>>>> 855a5e21
 	isHidden: boolean
 	showAnnouncement: boolean
 	hideAnnouncement: () => void
@@ -92,13 +85,7 @@
 		alwaysAllowModeSwitch,
 		alwaysAllowSubtasks,
 		customModes,
-<<<<<<< HEAD
 		// telemetrySetting,
-=======
-		telemetrySetting,
-		hasSystemPromptOverride,
-		historyPreviewCollapsed, // Added historyPreviewCollapsed
->>>>>>> 855a5e21
 	} = useExtensionState()
 
 	const { tasks } = useTaskSearch()
@@ -1248,7 +1235,6 @@
 					)}
 				</>
 			) : (
-<<<<<<< HEAD
 				<div
 					style={{
 						flex: "1 1 0", // flex-grow: 1, flex-shrink: 1, flex-basis: 0
@@ -1264,56 +1250,21 @@
 					<div style={{ padding: "0 20px", flexShrink: 0 }}>
 						<h2>{t("chat:greeting")}</h2>
 						<p>{t("chat:aboutMe")}</p>
-=======
-				<div className="flex-1 min-h-0 overflow-y-auto flex flex-col gap-4">
-					{/* Moved Task Bar Header Here */}
-					{tasks.length !== 0 && (
-						<div className="flex text-vscode-descriptionForeground w-full mx-auto px-5 pt-3">
-							<div className="flex items-center gap-1 cursor-pointer" onClick={toggleExpanded}>
-								{tasks.length < 10 && (
-									<span className={`font-medium text-xs `}>{t("history:recentTasks")}</span>
-								)}
-								<span
-									className={`codicon  ${isExpanded ? "codicon-eye" : "codicon-eye-closed"} scale-90`}
-								/>
-							</div>
-						</div>
-					)}
-					<div
-						className={` w-full flex flex-col gap-4 m-auto ${isExpanded && tasks.length > 0 ? "mt-0" : ""} px-3.5 min-[370px]:px-10 pt-5 transition-all duration-300`}>
-						<RooHero />
-						{telemetrySetting === "unset" && <TelemetryBanner />}
-						{/* Show the task history preview if expanded and tasks exist */}
-						{taskHistory.length > 0 && isExpanded && <HistoryPreview />}
-						<p className="text-vscode-editor-foreground leading-tight font-vscode-font-family text-center">
-							<Trans
-								i18nKey="chat:about"
-								components={{
-									DocsLink: (
-										<a href="https://docs.roocode.com/" target="_blank" rel="noopener noreferrer">
-											the docs
-										</a>
-									),
-								}}
-							/>
-						</p>
-						<RooTips cycle={false} />
->>>>>>> 855a5e21
 					</div>
 				</div>
 			)}
 
-			{/* 
+			{/*
 			// Flex layout explanation:
 			// 1. Content div above uses flex: "1 1 0" to:
-			//    - Grow to fill available space (flex-grow: 1) 
+			//    - Grow to fill available space (flex-grow: 1)
 			//    - Shrink when AutoApproveMenu needs space (flex-shrink: 1)
 			//    - Start from zero size (flex-basis: 0) to ensure proper distribution
 			//    minHeight: 0 allows it to shrink below its content height
 			//
 			// 2. AutoApproveMenu uses flex: "0 1 auto" to:
 			//    - Not grow beyond its content (flex-grow: 0)
-			//    - Shrink when viewport is small (flex-shrink: 1) 
+			//    - Shrink when viewport is small (flex-shrink: 1)
 			//    - Use its content size as basis (flex-basis: auto)
 			//    This ensures it takes its natural height when there's space
 			//    but becomes scrollable when the viewport is too small
