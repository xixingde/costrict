--- conflicted
+++ resolved
@@ -123,12 +123,8 @@
 		historyPreviewCollapsed, // Added historyPreviewCollapsed
 		soundEnabled,
 		soundVolume,
-<<<<<<< HEAD
 		// cloudIsAuthenticated,
-=======
-		cloudIsAuthenticated,
 		messageQueue = [],
->>>>>>> f8973d95
 	} = useExtensionState()
 
 	const messagesRef = useRef(messages)
@@ -589,59 +585,7 @@
 	 * @param images - Array of image data URLs to send with the message
 	 */
 	const handleSendMessage = useCallback(
-<<<<<<< HEAD
-		(text: string, images: string[], fromQueue = false, chatType = "system") => {
-			try {
-				text = text.trim()
-
-				if (text || images.length > 0) {
-					if (sendingDisabled && !fromQueue) {
-						// Generate a more unique ID using timestamp + random component
-						const messageId = `${Date.now()}-${Math.random().toString(36).substr(2, 9)}`
-						setMessageQueue((prev: QueuedMessage[]) => [...prev, { id: messageId, text, images }])
-						setInputValue("")
-						setSelectedImages([])
-						return
-					}
-					// Mark that user has responded - this prevents any pending auto-approvals
-					userRespondedRef.current = true
-
-					if (messagesRef.current.length === 0) {
-						vscode.postMessage({ type: "newTask", text, images, values: { chatType } })
-					} else if (clineAskRef.current) {
-						if (clineAskRef.current === "followup") {
-							markFollowUpAsAnswered()
-						}
-
-						// Use clineAskRef.current
-						switch (
-							clineAskRef.current // Use clineAskRef.current
-						) {
-							case "followup":
-							case "tool":
-							case "browser_action_launch":
-							case "command": // User can provide feedback to a tool or command use.
-							case "command_output": // User can send input to command stdin.
-							case "use_mcp_server":
-							case "completion_result": // If this happens then the user has feedback for the completion result.
-							case "resume_task":
-							case "resume_completed_task":
-							case "mistake_limit_reached":
-								vscode.postMessage({
-									type: "askResponse",
-									askResponse: "messageResponse",
-									text,
-									images,
-									values: { chatType },
-								})
-								break
-							// There is no other case that a textfield should be enabled.
-						}
-					} else {
-						// This is a new message in an ongoing task.
-						vscode.postMessage({ type: "askResponse", askResponse: "messageResponse", text, images })
-=======
-		(text: string, images: string[]) => {
+		(text: string, images: string[], chatType = "system") => {
 			text = text.trim()
 
 			if (text || images.length > 0) {
@@ -655,7 +599,6 @@
 						console.error(
 							`Failed to queue message: ${error instanceof Error ? error.message : String(error)}`,
 						)
->>>>>>> f8973d95
 					}
 
 					return
@@ -665,7 +608,7 @@
 				userRespondedRef.current = true
 
 				if (messagesRef.current.length === 0) {
-					vscode.postMessage({ type: "newTask", text, images })
+					vscode.postMessage({ type: "newTask", text, images, values: { chatType } })
 				} else if (clineAskRef.current) {
 					if (clineAskRef.current === "followup") {
 						markFollowUpAsAnswered()
@@ -690,6 +633,7 @@
 								askResponse: "messageResponse",
 								text,
 								images,
+								values: { chatType },
 							})
 							break
 						// There is no other case that a textfield should be enabled.
@@ -879,7 +823,7 @@
 							handleChatReset()
 							break
 						case "sendMessage":
-							handleSendMessage(message.text ?? "", message.images ?? [], undefined, "user")
+							handleSendMessage(message.text ?? "", message.images ?? [], "user")
 							break
 						case "setChatBoxMessage":
 							handleSetChatBoxMessage(message.text ?? "", message.images ?? [], message.selectText ?? "")
@@ -2051,7 +1995,7 @@
 				placeholderText={placeholderText}
 				selectedImages={selectedImages}
 				setSelectedImages={setSelectedImages}
-				onSend={() => handleSendMessage(inputValue, selectedImages, undefined, "user")}
+				onSend={() => handleSendMessage(inputValue, selectedImages, "user")}
 				onSelectImages={selectImages}
 				shouldDisableImages={shouldDisableImages}
 				onHeightChange={() => {
