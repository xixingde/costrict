--- conflicted
+++ resolved
@@ -1,7 +1,7 @@
 import React, { forwardRef, useCallback, useEffect, useLayoutEffect, useMemo, useRef, useState } from "react"
 import { useEvent } from "react-use"
 import DynamicTextArea from "react-textarea-autosize"
-import { VolumeX, Image, WandSparkles, SendHorizontal, MessageSquareX } from "lucide-react"
+import { VolumeX, Image, WandSparkles, SendHorizontal /* MessageSquareX */ } from "lucide-react"
 
 import { mentionRegex, mentionRegexGlobal, commandRegexGlobal, unescapeSpaces } from "@roo/context-mentions"
 import { WebviewMessage } from "@roo/WebviewMessage"
@@ -54,13 +54,10 @@
 	mode: Mode
 	setMode: (value: Mode) => void
 	modeShortcutText: string
-<<<<<<< HEAD
 	hoverPreviewMap?: Map<string, string>
-=======
 	// Edit mode props
 	isEditMode?: boolean
 	onCancel?: () => void
->>>>>>> 247da38b
 }
 
 export const ChatTextArea = forwardRef<HTMLTextAreaElement, ChatTextAreaProps>(
@@ -79,12 +76,9 @@
 			mode,
 			setMode,
 			modeShortcutText,
-<<<<<<< HEAD
 			hoverPreviewMap,
-=======
 			isEditMode = false,
 			onCancel,
->>>>>>> 247da38b
 		},
 		ref,
 	) => {
@@ -140,7 +134,7 @@
 			[apiConfiguration, currentApiConfigName],
 		)
 
-		// Find the ID and display text for the currently selected API configuration.
+		// // Find the ID and display text for the currently selected API configuration.
 		// const { currentConfigId, displayName } = useMemo(() => {
 		// 	const currentConfig = listApiConfigMeta?.find((config) => config.name === currentApiConfigName)
 		// 	return {
@@ -441,6 +435,7 @@
 					if (event.key === "Escape") {
 						setSelectedType(null)
 						setSelectedMenuIndex(3) // File by default
+						setShowContextMenu(false)
 						return
 					}
 
@@ -512,7 +507,10 @@
 				if (handleHistoryNavigation(event, showContextMenu, isComposing)) {
 					return
 				}
-
+				if (isEditMode && !showContextMenu && event.key === "Escape") {
+					onCancel?.()
+					return
+				}
 				if (event.key === "Enter" && !event.shiftKey && !isComposing) {
 					event.preventDefault()
 
@@ -582,6 +580,8 @@
 				handleHistoryNavigation,
 				resetHistoryNavigation,
 				commands,
+				isEditMode,
+				onCancel,
 			],
 		)
 
@@ -761,7 +761,7 @@
 		}, [])
 
 		const updateHighlights = useCallback(
-			(isEditMode = false) => {
+			(fixHeight = false) => {
 				if (!textAreaRef.current || !highlightLayerRef.current) return
 
 				const text = textAreaRef.current.value
@@ -806,7 +806,7 @@
 				})
 
 				highlightLayerRef.current.innerHTML = processedText
-				textAreaRef.current.scrollTop += isEditMode ? 32 : 0
+				textAreaRef.current.scrollTop += fixHeight ? 32 : 0
 				highlightLayerRef.current.scrollTop = textAreaRef.current.scrollTop
 				highlightLayerRef.current.scrollLeft = textAreaRef.current.scrollLeft
 			},
@@ -960,16 +960,10 @@
 			[setMode],
 		)
 
-<<<<<<< HEAD
+		// // Helper function to handle API config change
 		// const handleApiConfigChange = useCallback((value: string) => {
 		// 	vscode.postMessage({ type: "loadApiConfigurationById", text: value })
 		// }, [])
-=======
-		// Helper function to handle API config change
-		const handleApiConfigChange = useCallback((value: string) => {
-			vscode.postMessage({ type: "loadApiConfigurationById", text: value })
-		}, [])
->>>>>>> 247da38b
 
 		return (
 			<div
@@ -1103,7 +1097,7 @@
 							/>
 
 							{/* Hover Preview */}
-							{hoverPreview.show && (
+							{hoverPreview.show && !isEditMode && (
 								<div
 									className="fixed border border-vscode-widget-border rounded-md px-3 py-2 text-sm shadow-lg z-50 hover-preview-container bg-vscode-editor-background text-vscode-editor-foreground whitespace-pre-wrap break-words max-h-[150px] overflow-auto"
 									style={{
@@ -1236,10 +1230,7 @@
 								</StandardTooltip>
 							</div>
 
-<<<<<<< HEAD
 							{/* <div className="absolute bottom-1 right-1 z-30">
-=======
-							<div className="absolute bottom-1 right-1 z-30">
 								{isEditMode && (
 									<StandardTooltip content={t("chat:cancel.title")}>
 										<button
@@ -1261,7 +1252,6 @@
 										</button>
 									</StandardTooltip>
 								)}
->>>>>>> 247da38b
 								<StandardTooltip content={t("chat:sendMessage")}>
 									<button
 										aria-label={t("chat:sendMessage")}
@@ -1287,7 +1277,7 @@
 								<div
 									className="absolute left-2 z-30 pr-9 flex items-center h-8 font-vscode-font-family text-vscode-editor-font-size leading-vscode-editor-line-height"
 									style={{
-										bottom: "2rem",
+										bottom: isEditMode ? "0.6rem" : "2rem",
 										color: "color-mix(in oklab, var(--vscode-input-foreground) 50%, transparent)",
 										userSelect: "none",
 										pointerEvents: "none",
@@ -1298,6 +1288,18 @@
 						</div>
 					</div>
 				</div>
+
+				{/* {selectedImages.length > 0 && (
+					<Thumbnails
+						images={selectedImages}
+						setImages={setSelectedImages}
+						style={{
+							left: "16px",
+							zIndex: 2,
+							marginBottom: 0,
+						}}
+					/>
+				)} */}
 
 				<div
 					className="flex justify-between items-center"
@@ -1310,17 +1312,19 @@
 						padding: "0 14px",
 					}}>
 					<div className="flex items-center gap-1">
-						<div className="max-w-32">
-							<ModeSelector
-								value={mode}
-								title={t("chat:selectMode")}
-								onChange={handleModeChange}
-								triggerClassName="w-full"
-								modeShortcutText={modeShortcutText}
-								customModes={customModes}
-								customModePrompts={customModePrompts}
-							/>
-						</div>
+						{!isEditMode && (
+							<div className="max-w-32">
+								<ModeSelector
+									value={mode}
+									title={t("chat:selectMode")}
+									onChange={handleModeChange}
+									triggerClassName="w-full"
+									modeShortcutText={modeShortcutText}
+									customModes={customModes}
+									customModePrompts={customModePrompts}
+								/>
+							</div>
+						)}
 						<div className="max-w-32">
 							{/* <ApiConfigSelector
 								value={currentConfigId}
@@ -1333,7 +1337,7 @@
 								pinnedApiConfigs={pinnedApiConfigs}
 								togglePinnedApiConfig={togglePinnedApiConfig}
 							/> */}
-							{apiConfiguration && (
+							{apiConfiguration && !isEditMode && (
 								<ProviderRenderer
 									selectedProvider={apiConfiguration.apiProvider || "zgsm"}
 									apiConfiguration={apiConfiguration}
@@ -1366,13 +1370,8 @@
 								</button>
 							</StandardTooltip>
 						)}
-<<<<<<< HEAD
-						<SlashCommandsPopover />
-						{/* <IndexingStatusBadge /> */}
-=======
 						{!isEditMode ? <SlashCommandsPopover /> : null}
-						{!isEditMode ? <IndexingStatusBadge /> : null}
->>>>>>> 247da38b
+						{/* {!isEditMode ? <IndexingStatusBadge /> : null} */}
 						<StandardTooltip content={t("chat:addImages")}>
 							<button
 								aria-label={t("chat:addImages")}
@@ -1395,6 +1394,28 @@
 								<Image className="w-4 h-4" />
 							</button>
 						</StandardTooltip>
+						{/* <div className="absolute bottom-1 right-1 z-30"> */}
+						{/* {isEditMode && (
+								<StandardTooltip content={t("chat:cancel.title")}>
+									<button
+										aria-label={t("chat:cancel.title")}
+										disabled={false}
+										onClick={onCancel}
+										className={cn(
+											"relative inline-flex items-center justify-center",
+											"bg-transparent border-none p-1.5",
+											"rounded-md min-w-[28px] min-h-[28px]",
+											"opacity-60 hover:opacity-100 text-vscode-descriptionForeground hover:text-vscode-foreground",
+											"transition-all duration-150",
+											"hover:bg-[rgba(255,255,255,0.03)] hover:border-[rgba(255,255,255,0.15)]",
+											"focus:outline-none focus-visible:ring-1 focus-visible:ring-vscode-focusBorder",
+											"active:bg-[rgba(255,255,255,0.1)]",
+											"cursor-pointer",
+										)}>
+										<MessageSquareX className="w-4 h-4" />
+									</button>
+								</StandardTooltip>
+							)} */}
 						<StandardTooltip content={t("chat:sendMessage")}>
 							<button
 								aria-label={t("chat:sendMessage")}
@@ -1414,6 +1435,7 @@
 								<SendHorizontal className="w-4 h-4" />
 							</button>
 						</StandardTooltip>
+						{/* </div> */}
 					</div>
 				</div>
 			</div>
