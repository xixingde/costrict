import React from "react"
import { Fzf } from "fzf"
import { Check, X } from "lucide-react"

import { type ModeConfig, type CustomModePrompts, TelemetryEventName } from "@roo-code/types"

import { type Mode, getAllModes } from "@roo/modes"

import { vscode } from "@/utils/vscode"
import { telemetryClient } from "@/utils/TelemetryClient"
import { cn } from "@/lib/utils"
import { useExtensionState } from "@/context/ExtensionStateContext"
import { useAppTranslation } from "@/i18n/TranslationContext"
import { useRooPortal } from "@/components/ui/hooks/useRooPortal"
import { Popover, PopoverContent, PopoverTrigger, StandardTooltip } from "@/components/ui"

import { IconButton } from "./IconButton"

const SEARCH_THRESHOLD = 6

interface ModeSelectorProps {
	value: Mode
	onChange: (value: Mode) => void
	disabled?: boolean
	title: string
	triggerClassName?: string
	modeShortcutText: string
	customModes?: ModeConfig[]
	customModePrompts?: CustomModePrompts
	disableSearch?: boolean
}

export const ModeSelector = ({
	value,
	onChange,
	disabled = false,
	title,
	triggerClassName = "",
	modeShortcutText,
	customModes,
	customModePrompts,
	disableSearch = false,
}: ModeSelectorProps) => {
	const [open, setOpen] = React.useState(false)
	const [searchValue, setSearchValue] = React.useState("")
	const searchInputRef = React.useRef<HTMLInputElement>(null)
	const selectedItemRef = React.useRef<HTMLDivElement>(null)
	const scrollContainerRef = React.useRef<HTMLDivElement>(null)
	const portalContainer = useRooPortal("roo-portal")
	const { hasOpenedModeSelector, setHasOpenedModeSelector } = useExtensionState()
	const { t } = useAppTranslation()

	const trackModeSelectorOpened = React.useCallback(() => {
		// Track telemetry every time the mode selector is opened.
		telemetryClient.capture(TelemetryEventName.MODE_SELECTOR_OPENED)

		// Track first-time usage for UI purposes.
		if (!hasOpenedModeSelector) {
			setHasOpenedModeSelector(true)
			vscode.postMessage({ type: "hasOpenedModeSelector", bool: true })
		}
	}, [hasOpenedModeSelector, setHasOpenedModeSelector])

	// Get all modes including custom modes and merge custom prompt descriptions.
	const modes = React.useMemo(() => {
		const allModes = getAllModes(customModes)

		return allModes.map((mode) => ({
			...mode,
			description: customModePrompts?.[mode.slug]?.description ?? mode.description,
		}))
	}, [customModes, customModePrompts])

	// Find the selected mode.
	const selectedMode = React.useMemo(() => modes.find((mode) => mode.slug === value), [modes, value])

	// Memoize searchable items for fuzzy search with separate name and
	// description search.
	const nameSearchItems = React.useMemo(() => {
		return modes.map((mode) => ({
			original: mode,
			searchStr: [mode.name, mode.slug].filter(Boolean).join(" "),
		}))
	}, [modes])

	const descriptionSearchItems = React.useMemo(() => {
		return modes.map((mode) => ({
			original: mode,
			searchStr: mode.description || "",
		}))
	}, [modes])

	// Create memoized Fzf instances for name and description searches.
	const nameFzfInstance = React.useMemo(
		() => new Fzf(nameSearchItems, { selector: (item) => item.searchStr }),
		[nameSearchItems],
	)

	const descriptionFzfInstance = React.useMemo(
		() => new Fzf(descriptionSearchItems, { selector: (item) => item.searchStr }),
		[descriptionSearchItems],
	)

	// Filter modes based on search value using fuzzy search with priority.
	const filteredModes = React.useMemo(() => {
		if (!searchValue) return modes

		// First search in names/slugs.
		const nameMatches = nameFzfInstance.find(searchValue)
		const nameMatchedModes = new Set(nameMatches.map((result) => result.item.original.slug))

		// Then search in descriptions.
		const descriptionMatches = descriptionFzfInstance.find(searchValue)

		// Combine results: name matches first, then description matches.
		const combinedResults = [
			...nameMatches.map((result) => result.item.original),
			...descriptionMatches
				.filter((result) => !nameMatchedModes.has(result.item.original.slug))
				.map((result) => result.item.original),
		]

		return combinedResults
	}, [modes, searchValue, nameFzfInstance, descriptionFzfInstance])

	const onClearSearch = React.useCallback(() => {
		setSearchValue("")
		searchInputRef.current?.focus()
	}, [])

	const handleSelect = React.useCallback(
		(modeSlug: string) => {
			onChange(modeSlug as Mode)
			setOpen(false)
			// Clear search after selection.
			setSearchValue("")
		},
		[onChange],
	)

	const onOpenChange = React.useCallback(
		(isOpen: boolean) => {
			if (isOpen) trackModeSelectorOpened()
			setOpen(isOpen)

			// Clear search when closing.
			if (!isOpen) {
				setSearchValue("")
			}
		},
		[trackModeSelectorOpened],
	)

	// Auto-focus search input and scroll to selected item when popover opens.
	React.useEffect(() => {
		if (open) {
			// Focus search input
			if (searchInputRef.current) {
				searchInputRef.current.focus()
			}

			requestAnimationFrame(() => {
				if (selectedItemRef.current && scrollContainerRef.current) {
					const container = scrollContainerRef.current
					const item = selectedItemRef.current

					// Calculate positions
					const containerHeight = container.clientHeight
					const itemTop = item.offsetTop
					const itemHeight = item.offsetHeight

					// Center the item in the container
					const scrollPosition = itemTop - containerHeight / 2 + itemHeight / 2

					// Ensure we don't scroll past boundaries
					const maxScroll = container.scrollHeight - containerHeight
					const finalScrollPosition = Math.min(Math.max(0, scrollPosition), maxScroll)

					container.scrollTo({
						top: finalScrollPosition,
						behavior: "instant",
					})
				}
			})
		}
	}, [open])

	// Determine if search should be shown.
	const showSearch = !disableSearch && modes.length > SEARCH_THRESHOLD

	// Combine instruction text for tooltip.
	const instructionText = `${t("chat:modeSelector.description")} ${modeShortcutText}`

	return (
		<Popover open={open} onOpenChange={onOpenChange} data-testid="mode-selector-root">
			<StandardTooltip content={title}>
				<PopoverTrigger
					disabled={disabled}
					data-testid="mode-selector-trigger"
					className={cn(
						"inline-flex items-center relative whitespace-nowrap px-1.5 py-1 text-xs",
						"bg-transparent border border-[rgba(255,255,255,0.08)] rounded-md text-vscode-foreground",
						"transition-all duration-150 focus:outline-none focus-visible:ring-1 focus-visible:ring-vscode-focusBorder focus-visible:ring-inset",
						disabled
							? "opacity-50 cursor-not-allowed"
							: "opacity-90 hover:opacity-100 hover:bg-[rgba(255,255,255,0.03)] hover:border-[rgba(255,255,255,0.15)] cursor-pointer",
						triggerClassName,
						!disabled && !hasOpenedModeSelector
							? "bg-primary opacity-90 hover:bg-primary-hover text-vscode-button-foreground"
							: null,
					)}>
					<span className="truncate">{selectedMode?.name || ""}</span>
<<<<<<< HEAD
					<ChevronUp
						className={cn(
							"pointer-events-none opacity-80 flex-shrink-0 size-3 transition-transform duration-200",
							open && "rotate-180",
						)}
					/>
=======
>>>>>>> d54ff8a6
				</PopoverTrigger>
			</StandardTooltip>
			<PopoverContent
				align="start"
				sideOffset={4}
				container={portalContainer}
				className="p-0 overflow-hidden min-w-80 max-w-9/10">
				<div className="flex flex-col w-full">
					{/* Show search bar only when there are more than SEARCH_THRESHOLD items, otherwise show info blurb */}
					{showSearch ? (
						<div className="relative p-2 border-b border-vscode-dropdown-border">
							<input
								aria-label="Search modes"
								ref={searchInputRef}
								value={searchValue}
								onChange={(e) => setSearchValue(e.target.value)}
								placeholder={t("chat:modeSelector.searchPlaceholder")}
								className="w-full h-8 px-2 py-1 text-xs bg-vscode-input-background text-vscode-input-foreground border border-vscode-input-border rounded focus:outline-0"
								data-testid="mode-search-input"
							/>
							{searchValue.length > 0 && (
								<div className="absolute right-4 top-0 bottom-0 flex items-center justify-center">
									<X
										className="text-vscode-input-foreground opacity-50 hover:opacity-100 size-4 p-0.5 cursor-pointer"
										onClick={onClearSearch}
									/>
								</div>
							)}
						</div>
					) : (
						<div className="p-3 border-b border-vscode-dropdown-border">
							<p className="m-0 text-xs text-vscode-descriptionForeground">{instructionText}</p>
						</div>
					)}

					{/* Mode List */}
					<div ref={scrollContainerRef} className="max-h-[300px] overflow-y-auto">
						{filteredModes.length === 0 && searchValue ? (
							<div className="py-2 px-3 text-sm text-vscode-foreground/70">
								{t("chat:modeSelector.noResults")}
							</div>
						) : (
							<div className="py-1">
								{filteredModes.map((mode) => {
									const isSelected = mode.slug === value
									return (
										<div
											key={mode.slug}
											ref={isSelected ? selectedItemRef : null}
											onClick={() => handleSelect(mode.slug)}
											className={cn(
												"px-3 py-1.5 text-sm cursor-pointer flex items-center",
												"hover:bg-vscode-list-hoverBackground",
												isSelected
													? "bg-vscode-list-activeSelectionBackground text-vscode-list-activeSelectionForeground"
													: "",
											)}
											data-testid="mode-selector-item">
											<div className="flex-1 min-w-0">
												<div className="font-bold truncate">{mode.name}</div>
												{mode.description && (
													<div className="text-xs text-vscode-descriptionForeground truncate">
														{mode.description}
													</div>
												)}
											</div>
											{isSelected && <Check className="ml-auto size-4 p-0.5" />}
										</div>
									)
								})}
							</div>
						)}
					</div>

					{/* Bottom bar with buttons on left and title on right */}
					<div className="flex flex-row items-center justify-between px-2 py-2 border-t border-vscode-dropdown-border">
						<div className="flex flex-row gap-1">
							{/* <IconButton
								iconClass="codicon-extensions"
								title={t("chat:modeSelector.marketplace")}
								onClick={() => {
									window.postMessage(
										{
											type: "action",
											action: "marketplaceButtonClicked",
											values: { marketplaceTab: "mode" },
										},
										"*",
									)
									setOpen(false)
								}}
							/> */}
							<IconButton
								iconClass="codicon-settings-gear"
								onClick={() => {
									vscode.postMessage({ type: "switchTab", tab: "modes" })
									setOpen(false)
								}}
							/>
						</div>

						{/* Info icon and title on the right - only show info icon when search bar is visible */}
						<div className="flex items-center gap-1 pr-1">
							{showSearch && (
								<StandardTooltip content={instructionText}>
									<span className="codicon codicon-info text-xs text-vscode-descriptionForeground opacity-70 hover:opacity-100 cursor-help" />
								</StandardTooltip>
							)}
							<h4 className="m-0 font-medium text-sm text-vscode-descriptionForeground">
								{t("chat:modeSelector.title")}
							</h4>
						</div>
					</div>
				</div>
			</PopoverContent>
		</Popover>
	)
}<|MERGE_RESOLUTION|>--- conflicted
+++ resolved
@@ -198,7 +198,8 @@
 					disabled={disabled}
 					data-testid="mode-selector-trigger"
 					className={cn(
-						"inline-flex items-center relative whitespace-nowrap px-1.5 py-1 text-xs",
+						"inline-flex items-center gap-1.5 relative whitespace-nowrap px-1.5 py-1 text-xs",
+						// "inline-flex items-center relative whitespace-nowrap px-1.5 py-1 text-xs",
 						"bg-transparent border border-[rgba(255,255,255,0.08)] rounded-md text-vscode-foreground",
 						"transition-all duration-150 focus:outline-none focus-visible:ring-1 focus-visible:ring-vscode-focusBorder focus-visible:ring-inset",
 						disabled
@@ -210,15 +211,6 @@
 							: null,
 					)}>
 					<span className="truncate">{selectedMode?.name || ""}</span>
-<<<<<<< HEAD
-					<ChevronUp
-						className={cn(
-							"pointer-events-none opacity-80 flex-shrink-0 size-3 transition-transform duration-200",
-							open && "rotate-180",
-						)}
-					/>
-=======
->>>>>>> d54ff8a6
 				</PopoverTrigger>
 			</StandardTooltip>
 			<PopoverContent
