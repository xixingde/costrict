--- conflicted
+++ resolved
@@ -68,28 +68,8 @@
 import { useRouterModels } from "./useRouterModels"
 import { useOpenRouterModelProviders } from "./useOpenRouterModelProviders"
 import { useLmStudioModels } from "./useLmStudioModels"
-<<<<<<< HEAD
-import { ExtensionMessage } from "@roo/ExtensionMessage"
-import { getZgsmSelectedModelInfo } from "@roo/getZgsmSelectedModelInfo"
-
-let webViewZgsmFullResponseData: any[] = []
-
-const handler = (event: MessageEvent) => {
-	const message: ExtensionMessage = event.data
-
-	if (message.type === "zgsmModels" && message.fullResponseData) {
-		webViewZgsmFullResponseData = message.fullResponseData
-	}
-}
-
-window.addEventListener("message", handler)
-
-const getWebViewZgsmFullResponseData = (): any[] => {
-	return webViewZgsmFullResponseData
-}
-=======
+
 import { useOllamaModels } from "./useOllamaModels"
->>>>>>> 195f4eb2
 
 export const useSelectedModel = (apiConfiguration?: ProviderSettings) => {
 	const provider = apiConfiguration?.apiProvider || "zgsm"
@@ -101,7 +81,6 @@
 	const openRouterModelProviders = useOpenRouterModelProviders(openRouterModelId)
 	const lmStudioModels = useLmStudioModels(lmStudioModelId)
 	const ollamaModels = useOllamaModels(ollamaModelId)
-
 	const { id, info } =
 		apiConfiguration &&
 		(typeof lmStudioModelId === "undefined" || typeof lmStudioModels.data !== "undefined") &&
@@ -156,12 +135,8 @@
 	// this gives a better UX than showing the default model
 	switch (provider) {
 		case "zgsm": {
-			const openAiCustomModelInfo = apiConfiguration?.openAiCustomModelInfo ?? openAiModelInfoSaneDefaults
 			const id = apiConfiguration.zgsmModelId || apiConfiguration.apiModelId || zgsmDefaultModelId
-			const info = !apiConfiguration.useZgsmCustomConfig
-				? getWebViewZgsmFullResponseData().find((item) => item.id === id) || getZgsmSelectedModelInfo(id)
-				: openAiCustomModelInfo
-
+			const info = routerModels.zgsm[id]
 			return { id, info }
 		}
 		case "openrouter": {
