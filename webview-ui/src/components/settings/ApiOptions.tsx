--- conflicted
+++ resolved
@@ -1,4 +1,3 @@
-<<<<<<< HEAD
 import React, { memo, useCallback, useEffect, useMemo, useRef, useState } from "react"
 import { useAppTranslation } from "@/i18n/TranslationContext"
 import { Trans } from "react-i18next"
@@ -8,19 +7,12 @@
 import { Checkbox } from "vscrui"
 import { VSCodeLink, VSCodeRadio, VSCodeRadioGroup, VSCodeTextField } from "@vscode/webview-ui-toolkit/react"
 import { ExternalLinkIcon } from "@radix-ui/react-icons"
-=======
-import React, { memo, useCallback, useEffect, useMemo, useState } from "react"
-import { convertHeadersToObject } from "./utils/headers"
-import { useDebounce } from "react-use"
-import { VSCodeLink } from "@vscode/webview-ui-toolkit/react"
->>>>>>> 855a5e21
 
 import {
 	type ProviderName,
 	type ProviderSettings,
 	openRouterDefaultModelId,
 	requestyDefaultModelId,
-<<<<<<< HEAD
 	requestyDefaultModelInfo,
 	ApiProvider,
 	allModels,
@@ -28,19 +20,6 @@
 	zgsmModels,
 } from "../../../../src/shared/api"
 import { ExtensionMessage } from "../../../../src/shared/ExtensionMessage"
-=======
-	glamaDefaultModelId,
-	unboundDefaultModelId,
-	litellmDefaultModelId,
-} from "@roo/shared/api"
-
-import { vscode } from "@src/utils/vscode"
-import { validateApiConfiguration, validateModelId } from "@src/utils/validate"
-import { useAppTranslation } from "@src/i18n/TranslationContext"
-import { useRouterModels } from "@src/components/ui/hooks/useRouterModels"
-import { useSelectedModel } from "@src/components/ui/hooks/useSelectedModel"
-import { Select, SelectContent, SelectItem, SelectTrigger, SelectValue } from "@src/components/ui"
->>>>>>> 855a5e21
 
 import {
 	Anthropic,
@@ -69,7 +48,6 @@
 import { ModelInfoView } from "./ModelInfoView"
 import { ApiErrorMessage } from "./ApiErrorMessage"
 import { ThinkingBudget } from "./ThinkingBudget"
-<<<<<<< HEAD
 import { R1FormatSetting } from "./R1FormatSetting"
 import { OpenRouterBalanceDisplay } from "./OpenRouterBalanceDisplay"
 import { RequestyBalanceDisplay } from "./RequestyBalanceDisplay"
@@ -77,15 +55,6 @@
 import { generateZgsmAuthUrl } from "../../../../src/shared/zgsmAuthUrl"
 import { AxiosError } from "axios"
 interface ApiOptionsProps {
-=======
-import { ReasoningEffort } from "./ReasoningEffort"
-import { DiffSettingsControl } from "./DiffSettingsControl"
-import { TemperatureControl } from "./TemperatureControl"
-import { RateLimitSecondsControl } from "./RateLimitSecondsControl"
-import { BedrockCustomArn } from "./providers/BedrockCustomArn"
-
-export interface ApiOptionsProps {
->>>>>>> 855a5e21
 	uriScheme: string | undefined
 	apiConfiguration: ProviderSettings
 	setApiConfigurationField: <K extends keyof ProviderSettings>(field: K, value: ProviderSettings[K]) => void
@@ -124,17 +93,8 @@
 
 	// Helper to convert array of tuples to object (filtering out empty keys).
 
-<<<<<<< HEAD
 	const [openAiModels, setOpenAiModels] = useState<Record<string, ModelInfo> | null>(null)
 	const [zgsmModels, setZgsmModels] = useState<Record<string, ModelInfo> | null>(null)
-=======
-	// Debounced effect to update the main configuration when local
-	// customHeaders state stabilizes.
-	useDebounce(
-		() => {
-			const currentConfigHeaders = apiConfiguration?.openAiHeaders || {}
-			const newHeadersObject = convertHeadersToObject(customHeaders)
->>>>>>> 855a5e21
 
 			// Only update if the processed object is different from the current config.
 			if (JSON.stringify(currentConfigHeaders) !== JSON.stringify(newHeadersObject)) {
@@ -144,7 +104,6 @@
 		300,
 		[customHeaders, apiConfiguration?.openAiHeaders, setApiConfigurationField],
 	)
-<<<<<<< HEAD
 	const [isDescriptionExpanded, setIsDescriptionExpanded] = useState(false)
 
 	const [modelErrInfo, setModelErrInfo] = useState({})
@@ -155,8 +114,6 @@
 	}, [modelErrInfo])
 
 	const noTransform = <T,>(value: T) => value
-=======
->>>>>>> 855a5e21
 
 	const [isDescriptionExpanded, setIsDescriptionExpanded] = useState(false)
 
@@ -243,7 +200,13 @@
 		setErrorMessage(apiValidationResult)
 	}, [apiConfiguration, routerModels, setErrorMessage])
 
-<<<<<<< HEAD
+	const { data: openRouterModelProviders } = useOpenRouterModelProviders(apiConfiguration?.openRouterModelId, {
+		enabled:
+			selectedProvider === "openrouter" &&
+			!!apiConfiguration?.openRouterModelId &&
+			apiConfiguration.openRouterModelId in openRouterModels,
+	})
+
 	const onMessage = useCallback(
 		(event: MessageEvent) => {
 			const message: ExtensionMessage = event.data
@@ -326,9 +289,6 @@
 	useEvent("message", onMessage)
 
 	const selectedProviderModelOptions = useMemo(
-=======
-	const selectedProviderModels = useMemo(
->>>>>>> 855a5e21
 		() =>
 			MODELS_BY_PROVIDER[selectedProvider]
 				? Object.keys(MODELS_BY_PROVIDER[selectedProvider]).map((modelId) => ({
@@ -339,7 +299,6 @@
 		[selectedProvider],
 	)
 
-<<<<<<< HEAD
 	// Base URL for provider documentation
 	// const DOC_BASE_URL = "https://docs.roocode.com/providers"
 
@@ -367,76 +326,6 @@
 
 		// // Get the URL slug - use custom mapping if available, otherwise use the provider key
 		// const urlSlug = providerUrlSlugs[selectedProvider] || selectedProvider
-=======
-	const onProviderChange = useCallback(
-		(value: ProviderName) => {
-			// It would be much easier to have a single attribute that stores
-			// the modelId, but we have a separate attribute for each of
-			// OpenRouter, Glama, Unbound, and Requesty.
-			// If you switch to one of these providers and the corresponding
-			// modelId is not set then you immediately end up in an error state.
-			// To address that we set the modelId to the default value for th
-			// provider if it's not already set.
-			switch (value) {
-				case "openrouter":
-					if (!apiConfiguration.openRouterModelId) {
-						setApiConfigurationField("openRouterModelId", openRouterDefaultModelId)
-					}
-					break
-				case "glama":
-					if (!apiConfiguration.glamaModelId) {
-						setApiConfigurationField("glamaModelId", glamaDefaultModelId)
-					}
-					break
-				case "unbound":
-					if (!apiConfiguration.unboundModelId) {
-						setApiConfigurationField("unboundModelId", unboundDefaultModelId)
-					}
-					break
-				case "requesty":
-					if (!apiConfiguration.requestyModelId) {
-						setApiConfigurationField("requestyModelId", requestyDefaultModelId)
-					}
-					break
-				case "litellm":
-					if (!apiConfiguration.litellmModelId) {
-						setApiConfigurationField("litellmModelId", litellmDefaultModelId)
-					}
-					break
-			}
-
-			setApiConfigurationField("apiProvider", value)
-		},
-		[
-			setApiConfigurationField,
-			apiConfiguration.openRouterModelId,
-			apiConfiguration.glamaModelId,
-			apiConfiguration.unboundModelId,
-			apiConfiguration.requestyModelId,
-			apiConfiguration.litellmModelId,
-		],
-	)
-
-	const docs = useMemo(() => {
-		const provider = PROVIDERS.find(({ value }) => value === selectedProvider)
-		const name = provider?.label
-
-		if (!name) {
-			return undefined
-		}
-
-		// Get the URL slug - use custom mapping if available, otherwise use the provider key.
-		const slugs: Record<string, string> = {
-			"openai-native": "openai",
-			openai: "openai-compatible",
-		}
-
-		return {
-			url: `https://docs.roocode.com/providers/${slugs[selectedProvider] || selectedProvider}`,
-			name,
-		}
-	}, [selectedProvider])
->>>>>>> 855a5e21
 
 		// return {
 		// 	url: `${DOC_BASE_URL}/${urlSlug}`,
@@ -461,13 +350,9 @@
 						<SelectValue placeholder={t("settings:common.select")} />
 					</SelectTrigger>
 					<SelectContent>
-<<<<<<< HEAD
 						<SelectItem value={zgsmProviderKey}>{t("settings:providers.zgsm")}</SelectItem>
 						<SelectSeparator />
 						{PROVIDERS.filter((p) => p.value !== zgsmProviderKey).map(({ value, label }) => (
-=======
-						{PROVIDERS.map(({ value, label }) => (
->>>>>>> 855a5e21
 							<SelectItem key={value} value={value}>
 								{label}
 							</SelectItem>
@@ -758,7 +643,6 @@
 	)
 }
 
-<<<<<<< HEAD
 const getZgsmSelectedModelInfo = (models: Record<string, ModelInfo>, modelId: string): ModelInfo => {
 	if (!modelId) {
 		return {} as ModelInfo
@@ -895,6 +779,4 @@
 	}
 }
 
-=======
->>>>>>> 855a5e21
 export default memo(ApiOptions)