/* eslint-disable react/jsx-no-target-blank */

"use client"

import Link from "next/link"
import Image from "next/image"
import { useState } from "react"
import { RxGithubLogo } from "react-icons/rx"
import { VscVscode } from "react-icons/vsc"
import { HiMenu } from "react-icons/hi"
import { IoClose } from "react-icons/io5"

import { EXTERNAL_LINKS } from "@/lib/constants"
import { useLogoSrc } from "@/lib/hooks/use-logo-src"
import { ScrollButton } from "@/components/ui"
import ThemeToggle from "@/components/chromes/theme-toggle"

interface NavBarProps {
	stars: string | null
	downloads: string | null
}

export function NavBar({ stars, downloads }: NavBarProps) {
	const [isMenuOpen, setIsMenuOpen] = useState(false)
	const logoSrc = useLogoSrc()

	return (
		<header className="sticky top-0 z-50 border-b border-border bg-background/80 backdrop-blur-md">
			<div className="container mx-auto flex h-16 items-center justify-between px-4 sm:px-6 lg:px-8">
				<div className="flex items-center">
					<Link href="/" className="flex items-center">
						<Image src={logoSrc} alt="Costrict Logo" width={120} height={40} className="h-8 w-auto" />
					</Link>
				</div>

				{/* Desktop Navigation */}
				<nav className="hidden text-sm font-medium md:flex md:items-center md:space-x-3 xl:space-x-8">
					{/* note: features and testimonials links are hidden for screen sizes smaller than lg */}
					<ScrollButton
						targetId="features"
						className="text-muted-foreground transition-transform duration-200 hover:scale-105 hover:text-foreground max-lg:hidden">
						Features
					</ScrollButton>
					<ScrollButton
						targetId="testimonials"
						className="text-muted-foreground transition-transform duration-200 hover:scale-105 hover:text-foreground max-lg:hidden">
						Testimonials
					</ScrollButton>
					<Link
						href="/evals"
						className="text-muted-foreground transition-transform duration-200 hover:scale-105 hover:text-foreground">
						Evals
					</Link>
					<Link
						href="/enterprise"
						className="text-muted-foreground transition-transform duration-200 hover:scale-105 hover:text-foreground">
						Enterprise
					</Link>
					<a
						href={EXTERNAL_LINKS.DOCUMENTATION}
						target="_blank"
						className="text-muted-foreground transition-transform duration-200 hover:scale-105 hover:text-foreground">
						Docs
					</a>
					<a
						href={EXTERNAL_LINKS.DISCORD}
						target="_blank"
						rel="noopener noreferrer"
						className="text-muted-foreground transition-transform duration-200 hover:scale-105 hover:text-foreground">
						Community
					</a>
<<<<<<< HEAD
					<div className="flex items-center rounded-full bg-gradient-to-r from-blue-400 to-cyan-400 p-0.5 text-xs">
						<div className="rounded-full bg-background px-2 py-1.5">
							<span className="text-muted-foreground border-r-2 border-foreground/50 pr-1.5">
								Costrict Cloud is coming
							</span>
							<a
								href="/cloud-waitlist"
								rel="noopener noreferrer"
								className="font-medium text-primary hover:underline pl-1.5">
								Sign up
							</a>
						</div>
					</div>
=======
					<a
						href={EXTERNAL_LINKS.CLOUD_APP}
						target="_blank"
						rel="noopener noreferrer"
						className="text-muted-foreground transition-transform duration-200 hover:scale-105 hover:text-foreground">
						Cloud
					</a>
>>>>>>> 247da38b
				</nav>

				<div className="hidden md:flex md:items-center md:space-x-4">
					<div className="flex flex-row space-x-2">
						<ThemeToggle />
						<Link
							href={EXTERNAL_LINKS.GITHUB}
							target="_blank"
							className="hidden items-center gap-1.5 text-sm font-medium text-muted-foreground hover:text-foreground md:flex">
							<RxGithubLogo className="h-4 w-4" />
							{stars !== null && <span>{stars}</span>}
						</Link>
					</div>
					<Link
						href={EXTERNAL_LINKS.MARKETPLACE}
						target="_blank"
						className="hidden items-center gap-1.5 rounded-md bg-primary px-4 py-2 text-sm font-medium text-primary-foreground transition-all duration-200 hover:bg-primary/80 hover:shadow-lg hover:scale-105 md:flex">
						<VscVscode className="-mr-[2px] mt-[1px] h-4 w-4" />
						<span>
							Install <span className="font-black max-lg:text-xs">&middot;</span>
						</span>
						{downloads !== null && <span>{downloads}</span>}
					</Link>
				</div>

				{/* Mobile Menu Button */}
				<button
					aria-expanded={isMenuOpen}
					onClick={() => setIsMenuOpen(!isMenuOpen)}
					className="flex items-center justify-center rounded-full p-2 transition-colors hover:bg-accent md:hidden"
					aria-label="Toggle mobile menu">
					{isMenuOpen ? <IoClose className="h-6 w-6" /> : <HiMenu className="h-6 w-6" />}
				</button>
			</div>

			{/* Mobile Menu Panel */}
			<div
				className={`absolute left-0 right-0 top-16 z-50 transform border-b border-border bg-background shadow-lg backdrop-blur-none transition-all duration-200 md:hidden ${isMenuOpen ? "translate-y-0 opacity-100" : "pointer-events-none -translate-y-2 opacity-0"}`}>
				<nav className="flex flex-col py-2">
<<<<<<< HEAD
					<div className="mx-5 mb-2 flex items-center rounded-full bg-gradient-to-r from-blue-400 to-cyan-400 p-0.5 text-xs">
						<div className="flex-grow text-center rounded-full bg-background px-2 py-1.5">
							<span className="text-muted-foreground border-r-2 border-foreground/50 pr-3">
								Costrict Cloud is coming
							</span>
							<a
								href="/cloud-waitlist"
								rel="noopener noreferrer"
								className="font-medium text-primary hover:underline pl-3">
								Sign up
							</a>
						</div>
					</div>
=======
>>>>>>> 247da38b
					<ScrollButton
						targetId="features"
						className="w-full px-8 py-3 text-left text-sm font-medium text-foreground/80 transition-colors hover:bg-accent hover:text-foreground"
						onClick={() => setIsMenuOpen(false)}>
						Features
					</ScrollButton>
					<ScrollButton
						targetId="testimonials"
						className="w-full px-8 py-3 text-left text-sm font-medium text-foreground/80 transition-colors hover:bg-accent hover:text-foreground"
						onClick={() => setIsMenuOpen(false)}>
						Testimonials
					</ScrollButton>
					<Link
						href="/evals"
						className="w-full px-8 py-3 text-left text-sm font-medium text-foreground/80 transition-colors hover:bg-accent hover:text-foreground"
						onClick={() => setIsMenuOpen(false)}>
						Evals
					</Link>
					<Link
						href="/enterprise"
						className="w-full px-8 py-3 text-left text-sm font-medium text-foreground/80 transition-colors hover:bg-accent hover:text-foreground"
						onClick={() => setIsMenuOpen(false)}>
						Enterprise
					</Link>
					<a
						href={EXTERNAL_LINKS.SECURITY}
						target="_blank"
						rel="noopener noreferrer"
						className="w-full px-8 py-3 text-left text-sm font-medium text-foreground/80 transition-colors hover:bg-accent hover:text-foreground"
						onClick={() => setIsMenuOpen(false)}>
						Security
					</a>
					<a
						href={EXTERNAL_LINKS.DOCUMENTATION}
						target="_blank"
						className="w-full px-8 py-3 text-left text-sm font-medium text-foreground/80 transition-colors hover:bg-accent hover:text-foreground"
						onClick={() => setIsMenuOpen(false)}>
						Docs
					</a>
					<a
						href={EXTERNAL_LINKS.DISCORD}
						target="_blank"
						rel="noopener noreferrer"
						className="w-full px-8 py-3 text-left text-sm font-medium text-foreground/80 transition-colors hover:bg-accent hover:text-foreground"
						onClick={() => setIsMenuOpen(false)}>
						Community
					</a>
					<a
						href={EXTERNAL_LINKS.CLOUD_APP}
						target="_blank"
						rel="noopener noreferrer"
						className="w-full px-8 py-3 text-left text-sm font-medium text-foreground/80 transition-colors hover:bg-accent hover:text-foreground"
						onClick={() => setIsMenuOpen(false)}>
						Cloud
					</a>

					<hr className="mx-8 my-2 border-t border-border/50" />

					{/* Icons & Stats */}
					<div className="flex items-center justify-center gap-8 px-8 py-3">
						<Link
							href={EXTERNAL_LINKS.GITHUB}
							target="_blank"
							className="inline-flex items-center gap-2 rounded-md p-2 text-sm font-medium text-foreground/80 transition-colors hover:bg-accent hover:text-foreground"
							onClick={() => setIsMenuOpen(false)}>
							<RxGithubLogo className="h-5 w-5" />
							{stars !== null && <span>{stars}</span>}
						</Link>
						<div className="flex items-center rounded-md p-2 transition-colors hover:bg-accent">
							<ThemeToggle />
						</div>
						<Link
							href={EXTERNAL_LINKS.MARKETPLACE}
							target="_blank"
							className="inline-flex items-center gap-2 rounded-md p-2 text-sm font-medium text-foreground/80 transition-colors hover:bg-accent hover:text-foreground"
							onClick={() => setIsMenuOpen(false)}>
							<VscVscode className="h-5 w-5" />
							{downloads !== null && <span>{downloads}</span>}
						</Link>
					</div>
				</nav>
			</div>
		</header>
	)
}<|MERGE_RESOLUTION|>--- conflicted
+++ resolved
@@ -69,21 +69,6 @@
 						className="text-muted-foreground transition-transform duration-200 hover:scale-105 hover:text-foreground">
 						Community
 					</a>
-<<<<<<< HEAD
-					<div className="flex items-center rounded-full bg-gradient-to-r from-blue-400 to-cyan-400 p-0.5 text-xs">
-						<div className="rounded-full bg-background px-2 py-1.5">
-							<span className="text-muted-foreground border-r-2 border-foreground/50 pr-1.5">
-								Costrict Cloud is coming
-							</span>
-							<a
-								href="/cloud-waitlist"
-								rel="noopener noreferrer"
-								className="font-medium text-primary hover:underline pl-1.5">
-								Sign up
-							</a>
-						</div>
-					</div>
-=======
 					<a
 						href={EXTERNAL_LINKS.CLOUD_APP}
 						target="_blank"
@@ -91,7 +76,6 @@
 						className="text-muted-foreground transition-transform duration-200 hover:scale-105 hover:text-foreground">
 						Cloud
 					</a>
->>>>>>> 247da38b
 				</nav>
 
 				<div className="hidden md:flex md:items-center md:space-x-4">
@@ -131,22 +115,6 @@
 			<div
 				className={`absolute left-0 right-0 top-16 z-50 transform border-b border-border bg-background shadow-lg backdrop-blur-none transition-all duration-200 md:hidden ${isMenuOpen ? "translate-y-0 opacity-100" : "pointer-events-none -translate-y-2 opacity-0"}`}>
 				<nav className="flex flex-col py-2">
-<<<<<<< HEAD
-					<div className="mx-5 mb-2 flex items-center rounded-full bg-gradient-to-r from-blue-400 to-cyan-400 p-0.5 text-xs">
-						<div className="flex-grow text-center rounded-full bg-background px-2 py-1.5">
-							<span className="text-muted-foreground border-r-2 border-foreground/50 pr-3">
-								Costrict Cloud is coming
-							</span>
-							<a
-								href="/cloud-waitlist"
-								rel="noopener noreferrer"
-								className="font-medium text-primary hover:underline pl-3">
-								Sign up
-							</a>
-						</div>
-					</div>
-=======
->>>>>>> 247da38b
 					<ScrollButton
 						targetId="features"
 						className="w-full px-8 py-3 text-left text-sm font-medium text-foreground/80 transition-colors hover:bg-accent hover:text-foreground"
