--- conflicted
+++ resolved
@@ -5,7 +5,7 @@
   - type: markdown
     attributes:
       value: |
-        **Thanks for your report!** Please check existing issues first:  
+        **Thanks for your report!** Please check existing issues first:
         👉 https://github.com/RooVetGit/Roo-Code/issues
 
   - type: input
@@ -21,11 +21,8 @@
     attributes:
       label: API Provider
       options:
-<<<<<<< HEAD
         - Zgsm
         - OpenRouter
-=======
->>>>>>> 855a5e21
         - Anthropic
         - AWS Bedrock
         - Chutes AI
