--- conflicted
+++ resolved
@@ -1,31 +1,13 @@
-<<<<<<< HEAD
-name: Detailed Feature Proposal
-description: Report a specific problem that needs solving in Costrict
-labels: ["proposal", "enhancement"]
-=======
 name: Enhancement Request
 description: Propose an improvement in plain language focused on user benefit
 labels: ["enhancement"]
 title: "[ENHANCEMENT] "
->>>>>>> ee58c5d0
 body:
   - type: markdown
     attributes:
       value: |
-<<<<<<< HEAD
-        **Thank you for submitting a feature request for Costrict!**
-        
-        This template helps you describe problems that need solving. Focus on the problem - the Roo team will work to design solutions unless you want to contribute the implementation yourself.
-        
-        **Quality over speed:** We prefer detailed, clear problem descriptions over quick ones. Vague requests often get closed or require multiple rounds of clarification, which wastes everyone's time.
-        
-        **Before submitting:**
-        - Search existing [Issues](https://github.com/zgsm-ai/costrict/issues) and [Discussions](https://github.com/zgsm-ai/costrict/discussions) to avoid duplicates
-        - For general ideas, use [GitHub Discussions](https://github.com/zgsm-ai/costrict/discussions/categories/feature-requests) instead of this template.
-=======
-        Thank you for helping improve Roo Code!
+        Thank you for helping improve Costrict!
         Please focus on the problem and the desired behavior in plain language.
->>>>>>> ee58c5d0
 
   - type: textarea
     id: problem
@@ -54,8 +36,6 @@
     validations:
       required: true
 
-<<<<<<< HEAD
-=======
   - type: textarea
     id: constraints
     attributes:
@@ -63,7 +43,6 @@
       description: Any considerations like performance, accessibility, or UX expectations.
       placeholder: e.g., "Keep it quick and unobtrusive; keyboard accessible."
 
->>>>>>> ee58c5d0
   - type: checkboxes
     id: checklist
     attributes:
@@ -73,13 +52,6 @@
           required: true
         - label: This describes a specific problem with clear context and impact
           required: true
-
-  - type: textarea
-    id: roo-code-tasks
-    attributes:
-      label: Roo Code Task Links (optional)
-      description: If you explored this with Roo Code, share public task links for context.
-      placeholder: Paste your Roo Code share links here, one per line
 
   - type: markdown
     attributes:
