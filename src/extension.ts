--- conflicted
+++ resolved
@@ -127,11 +127,39 @@
 	// Initialize the provider *before* the Roo Code Cloud service.
 	const provider = new ClineProvider(context, outputChannel, "sidebar", contextProxy, mdmService)
 
-<<<<<<< HEAD
 	// // Initialize Roo Code Cloud service.
 	// const postStateListener = () => ClineProvider.getVisibleInstance()?.postStateToWebview()
 	// authStateChangedHandler = postStateListener
-	// settingsUpdatedHandler = postStateListener
+
+	// settingsUpdatedHandler = async () => {
+	// 	const userInfo = CloudService.instance.getUserInfo()
+	// 	if (userInfo && CloudService.instance.cloudAPI) {
+	// 		try {
+	// 			const config = await CloudService.instance.cloudAPI.bridgeConfig()
+
+	// 			const isCloudAgent =
+	// 				typeof process.env.ROO_CODE_CLOUD_TOKEN === "string" && process.env.ROO_CODE_CLOUD_TOKEN.length > 0
+
+	// 			const remoteControlEnabled = isCloudAgent
+	// 				? true
+	// 				: (CloudService.instance.getUserSettings()?.settings?.extensionBridgeEnabled ?? false)
+
+	// 			cloudLogger(`[CloudService] Settings updated - remoteControlEnabled = ${remoteControlEnabled}`)
+
+	// 			await BridgeOrchestrator.connectOrDisconnect(userInfo, remoteControlEnabled, {
+	// 				...config,
+	// 				provider,
+	// 				sessionId: vscode.env.sessionId,
+	// 			})
+	// 		} catch (error) {
+	// 			cloudLogger(
+	// 				`[CloudService] Failed to update BridgeOrchestrator on settings change: ${error instanceof Error ? error.message : String(error)}`,
+	// 			)
+	// 		}
+	// 	}
+
+	// 	postStateListener()
+	// }
 
 	// userInfoHandler = async ({ userInfo }: { userInfo: CloudUserInfo }) => {
 	// 	postStateListener()
@@ -149,11 +177,15 @@
 
 	// 		cloudLogger(`[CloudService] isCloudAgent = ${isCloudAgent}, socketBridgeUrl = ${config.socketBridgeUrl}`)
 
-	// 		await BridgeOrchestrator.connectOrDisconnect(
-	// 			userInfo,
-	// 			isCloudAgent ? true : contextProxy.getValue("remoteControlEnabled"),
-	// 			{ ...config, provider, sessionId: vscode.env.sessionId },
-	// 		)
+	// 		const remoteControlEnabled = isCloudAgent
+	// 			? true
+	// 			: (CloudService.instance.getUserSettings()?.settings?.extensionBridgeEnabled ?? false)
+
+	// 		await BridgeOrchestrator.connectOrDisconnect(userInfo, remoteControlEnabled, {
+	// 			...config,
+	// 			provider,
+	// 			sessionId: vscode.env.sessionId,
+	// 		})
 	// 	} catch (error) {
 	// 		cloudLogger(
 	// 			`[CloudService] Failed to fetch bridgeConfig: ${error instanceof Error ? error.message : String(error)}`,
@@ -182,95 +214,6 @@
 
 	// // Finish initializing the provider.
 	// TelemetryService.instance.setProvider(provider)
-=======
-	// Initialize Roo Code Cloud service.
-	const postStateListener = () => ClineProvider.getVisibleInstance()?.postStateToWebview()
-	authStateChangedHandler = postStateListener
-
-	settingsUpdatedHandler = async () => {
-		const userInfo = CloudService.instance.getUserInfo()
-		if (userInfo && CloudService.instance.cloudAPI) {
-			try {
-				const config = await CloudService.instance.cloudAPI.bridgeConfig()
-
-				const isCloudAgent =
-					typeof process.env.ROO_CODE_CLOUD_TOKEN === "string" && process.env.ROO_CODE_CLOUD_TOKEN.length > 0
-
-				const remoteControlEnabled = isCloudAgent
-					? true
-					: (CloudService.instance.getUserSettings()?.settings?.extensionBridgeEnabled ?? false)
-
-				cloudLogger(`[CloudService] Settings updated - remoteControlEnabled = ${remoteControlEnabled}`)
-
-				await BridgeOrchestrator.connectOrDisconnect(userInfo, remoteControlEnabled, {
-					...config,
-					provider,
-					sessionId: vscode.env.sessionId,
-				})
-			} catch (error) {
-				cloudLogger(
-					`[CloudService] Failed to update BridgeOrchestrator on settings change: ${error instanceof Error ? error.message : String(error)}`,
-				)
-			}
-		}
-
-		postStateListener()
-	}
-
-	userInfoHandler = async ({ userInfo }: { userInfo: CloudUserInfo }) => {
-		postStateListener()
-
-		if (!CloudService.instance.cloudAPI) {
-			cloudLogger("[CloudService] CloudAPI is not initialized")
-			return
-		}
-
-		try {
-			const config = await CloudService.instance.cloudAPI.bridgeConfig()
-
-			const isCloudAgent =
-				typeof process.env.ROO_CODE_CLOUD_TOKEN === "string" && process.env.ROO_CODE_CLOUD_TOKEN.length > 0
-
-			cloudLogger(`[CloudService] isCloudAgent = ${isCloudAgent}, socketBridgeUrl = ${config.socketBridgeUrl}`)
-
-			const remoteControlEnabled = isCloudAgent
-				? true
-				: (CloudService.instance.getUserSettings()?.settings?.extensionBridgeEnabled ?? false)
-
-			await BridgeOrchestrator.connectOrDisconnect(userInfo, remoteControlEnabled, {
-				...config,
-				provider,
-				sessionId: vscode.env.sessionId,
-			})
-		} catch (error) {
-			cloudLogger(
-				`[CloudService] Failed to fetch bridgeConfig: ${error instanceof Error ? error.message : String(error)}`,
-			)
-		}
-	}
-
-	cloudService = await CloudService.createInstance(context, cloudLogger, {
-		"auth-state-changed": authStateChangedHandler,
-		"settings-updated": settingsUpdatedHandler,
-		"user-info": userInfoHandler,
-	})
-
-	try {
-		if (cloudService.telemetryClient) {
-			TelemetryService.instance.register(cloudService.telemetryClient)
-		}
-	} catch (error) {
-		outputChannel.appendLine(
-			`[CloudService] Failed to register TelemetryClient: ${error instanceof Error ? error.message : String(error)}`,
-		)
-	}
-
-	// Add to subscriptions for proper cleanup on deactivate.
-	context.subscriptions.push(cloudService)
-
-	// Finish initializing the provider.
-	TelemetryService.instance.setProvider(provider)
->>>>>>> c7d7ad81
 
 	context.subscriptions.push(
 		vscode.window.registerWebviewViewProvider(ClineProvider.sideBarId, provider, {
