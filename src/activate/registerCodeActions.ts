import * as vscode from "vscode"

import { EditorUtils } from "../integrations/editor/EditorUtils"
import { ClineProvider } from "../core/webview/ClineProvider"

<<<<<<< HEAD
export const registerCodeActions = (context: vscode.ExtensionContext) => {
	registerCodeActionPair(
		context,
		COMMAND_IDS.EXPLAIN,
		"EXPLAIN",
		"What would you like Shenma to explain?",
		"E.g. How does the error handling work?",
	)

	registerCodeActionPair(
		context,
		COMMAND_IDS.FIX,
		"FIX",
		"What would you like Shenma to fix?",
		"E.g. Maintain backward compatibility",
	)

	registerCodeActionPair(
		context,
		COMMAND_IDS.IMPROVE,
		"IMPROVE",
		"What would you like Shenma to improve?",
		"E.g. Focus on performance optimization",
	)
=======
import { type CodeActionName, type CodeActionId, COMMAND_IDS } from "./CodeActionProvider"
>>>>>>> 855a5e21

export const registerCodeActions = (context: vscode.ExtensionContext) => {
	registerCodeAction(context, COMMAND_IDS.EXPLAIN, "EXPLAIN")
	registerCodeAction(context, COMMAND_IDS.FIX, "FIX")
	registerCodeAction(context, COMMAND_IDS.IMPROVE, "IMPROVE")
	registerCodeAction(context, COMMAND_IDS.ADD_TO_CONTEXT, "ADD_TO_CONTEXT")
}

<<<<<<< HEAD
const registerCodeAction = (
	context: vscode.ExtensionContext,
	command: string,
	promptType: keyof typeof ACTION_NAMES,
	inputPrompt?: string,
	inputPlaceholder?: string,
) => {
	// let userInput: string | undefined

	context.subscriptions.push(
		vscode.commands.registerCommand(command, async (...args: any[]) => {
			// if (inputPrompt) {
			// 	userInput = await vscode.window.showInputBox({
			// 		prompt: inputPrompt,
			// 		placeHolder: inputPlaceholder,
			// 	})
			// }

=======
const registerCodeAction = (context: vscode.ExtensionContext, command: CodeActionId, promptType: CodeActionName) => {
	let userInput: string | undefined

	context.subscriptions.push(
		vscode.commands.registerCommand(command, async (...args: any[]) => {
>>>>>>> 855a5e21
			// Handle both code action and direct command cases.
			let filePath: string
			let selectedText: string
			let startLine: number | undefined
			let endLine: number | undefined
			let diagnostics: any[] | undefined

			if (args.length > 1) {
				// Called from code action.
				;[filePath, selectedText, startLine, endLine, diagnostics] = args
			} else {
				// Called directly from command palette.
				const context = EditorUtils.getEditorContext()

				if (!context) {
					return
				}

				;({ filePath, selectedText, startLine, endLine, diagnostics } = context)
			}

			const params = {
				...{ filePath, selectedText },
				...(startLine !== undefined ? { startLine: startLine.toString() } : {}),
				...(endLine !== undefined ? { endLine: endLine.toString() } : {}),
				...(diagnostics ? { diagnostics } : {}),
				// ...(userInput ? { userInput } : {}),
			}

			await ClineProvider.handleCodeAction(command, promptType, params)
		}),
	)
<<<<<<< HEAD
}

export const registerCodeActionPair = (
	context: vscode.ExtensionContext,
	baseCommand: string,
	promptType: keyof typeof ACTION_NAMES,
	inputPrompt?: string,
	inputPlaceholder?: string,
) => {
	// Register new task version.
	registerCodeAction(context, baseCommand, promptType, inputPrompt, inputPlaceholder)

	// Register current task version.
	registerCodeAction(context, `${baseCommand}InCurrentTask`, promptType, inputPrompt, inputPlaceholder)
=======
>>>>>>> 855a5e21
}<|MERGE_RESOLUTION|>--- conflicted
+++ resolved
@@ -3,7 +3,8 @@
 import { EditorUtils } from "../integrations/editor/EditorUtils"
 import { ClineProvider } from "../core/webview/ClineProvider"
 
-<<<<<<< HEAD
+import { type CodeActionName, type CodeActionId, COMMAND_IDS } from "./CodeActionProvider"
+
 export const registerCodeActions = (context: vscode.ExtensionContext) => {
 	registerCodeActionPair(
 		context,
@@ -28,18 +29,10 @@
 		"What would you like Shenma to improve?",
 		"E.g. Focus on performance optimization",
 	)
-=======
-import { type CodeActionName, type CodeActionId, COMMAND_IDS } from "./CodeActionProvider"
->>>>>>> 855a5e21
 
-export const registerCodeActions = (context: vscode.ExtensionContext) => {
-	registerCodeAction(context, COMMAND_IDS.EXPLAIN, "EXPLAIN")
-	registerCodeAction(context, COMMAND_IDS.FIX, "FIX")
-	registerCodeAction(context, COMMAND_IDS.IMPROVE, "IMPROVE")
 	registerCodeAction(context, COMMAND_IDS.ADD_TO_CONTEXT, "ADD_TO_CONTEXT")
 }
 
-<<<<<<< HEAD
 const registerCodeAction = (
 	context: vscode.ExtensionContext,
 	command: string,
@@ -58,13 +51,6 @@
 			// 	})
 			// }
 
-=======
-const registerCodeAction = (context: vscode.ExtensionContext, command: CodeActionId, promptType: CodeActionName) => {
-	let userInput: string | undefined
-
-	context.subscriptions.push(
-		vscode.commands.registerCommand(command, async (...args: any[]) => {
->>>>>>> 855a5e21
 			// Handle both code action and direct command cases.
 			let filePath: string
 			let selectedText: string
@@ -97,7 +83,6 @@
 			await ClineProvider.handleCodeAction(command, promptType, params)
 		}),
 	)
-<<<<<<< HEAD
 }
 
 export const registerCodeActionPair = (
@@ -112,6 +97,4 @@
 
 	// Register current task version.
 	registerCodeAction(context, `${baseCommand}InCurrentTask`, promptType, inputPrompt, inputPlaceholder)
-=======
->>>>>>> 855a5e21
 }