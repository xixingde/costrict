--- conflicted
+++ resolved
@@ -905,9 +905,7 @@
 		this.askResponse = askResponse
 		this.askResponseText = text
 		this.askResponseImages = images
-<<<<<<< HEAD
 		this.api?.setChatType?.(chatType || "system")
-=======
 
 		// Create a checkpoint whenever the user sends a message.
 		// Use allowEmpty=true to ensure a checkpoint is recorded even if there are no file changes.
@@ -933,7 +931,6 @@
 				})
 			}
 		}
->>>>>>> 247da38b
 	}
 
 	public approveAsk({ text, images }: { text?: string; images?: string[] } = {}) {
