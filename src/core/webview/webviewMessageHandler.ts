--- conflicted
+++ resolved
@@ -1022,25 +1022,17 @@
 			await updateGlobalState("enableMcpServerCreation", message.bool ?? true)
 			await provider.postStateToWebview()
 			break
-<<<<<<< HEAD
 		// case "remoteControlEnabled":
-		// 	await updateGlobalState("remoteControlEnabled", message.bool ?? false)
+		// 	try {
+		// 		await CloudService.instance.updateUserSettings({
+		// 			extensionBridgeEnabled: message.bool ?? false,
+		// 		})
+		// 	} catch (error) {
+		// 		provider.log(`Failed to update cloud settings for remote control: ${error}`)
+		// 	}
 		// 	await provider.remoteControlEnabled(message.bool ?? false)
 		// 	await provider.postStateToWebview()
 		// 	break
-=======
-		case "remoteControlEnabled":
-			try {
-				await CloudService.instance.updateUserSettings({
-					extensionBridgeEnabled: message.bool ?? false,
-				})
-			} catch (error) {
-				provider.log(`Failed to update cloud settings for remote control: ${error}`)
-			}
-			await provider.remoteControlEnabled(message.bool ?? false)
-			await provider.postStateToWebview()
-			break
->>>>>>> c7d7ad81
 		case "refreshAllMcpServers": {
 			const mcpHub = provider.getMcpHub()
 
