import { safeWriteJson } from "../../utils/safeWriteJson"
import * as path from "path"
import * as os from "os"
import * as fs from "fs/promises"
import pWaitFor from "p-wait-for"
import * as vscode from "vscode"
import dedent from "dedent"

import {
	type Language,
	type GlobalState,
	type ClineMessage,
	type TelemetrySetting,
	TelemetryEventName,
} from "@roo-code/types"
import { CloudService } from "@roo-code/cloud"
import { TelemetryService } from "@roo-code/telemetry"

import { type ApiMessage } from "../task-persistence/apiMessages"
import { saveTaskMessages } from "../task-persistence"

import { ClineProvider } from "./ClineProvider"
import { handleCheckpointRestoreOperation } from "./checkpointRestoreHandler"
import { changeLanguage, t } from "../../i18n"
import { Package } from "../../shared/package"
import { RouterName, toRouterName, ModelRecord } from "../../shared/api"
import { MessageEnhancer } from "./messageEnhancer"

import {
	type WebviewMessage,
	type EditQueuedMessagePayload,
	checkoutDiffPayloadSchema,
	checkoutRestorePayloadSchema,
} from "../../shared/WebviewMessage"
import { checkExistKey } from "../../shared/checkExistApiConfig"
import { experimentDefault } from "../../shared/experiments"
import { Terminal } from "../../integrations/terminal/Terminal"
import { getZgsmFullResponseData } from "../../shared/getZgsmSelectedModelInfo"
import { openFile } from "../../integrations/misc/open-file"
import { openImage, saveImage } from "../../integrations/misc/image-handler"
import { selectImages } from "../../integrations/misc/process-images"
import { getTheme } from "../../integrations/theme/getTheme"
import { discoverChromeHostUrl, tryChromeHostUrl } from "../../services/browser/browserDiscovery"
import { searchWorkspaceFiles } from "../../services/search/file-search"
import { fileExistsAtPath } from "../../utils/fs"
import { playTts, setTtsEnabled, setTtsSpeed, stopTts } from "../../utils/tts"
import { searchCommits } from "../../utils/git"
import { exportSettings, importSettingsWithFeedback } from "../config/importExport"
import { getOpenAiModels } from "../../api/providers/openai"
import { getZgsmModels } from "../../api/providers/zgsm"
import { getVsCodeLmModels } from "../../api/providers/vscode-lm"
import { openMention } from "../mentions"
import { getWorkspacePath } from "../../utils/path"
import { Mode, defaultModeSlug } from "../../shared/modes"
import { getModels, flushModels } from "../../api/providers/fetchers/modelCache"
import { GetModelsOptions } from "../../shared/api"
import { generateSystemPrompt } from "./generateSystemPrompt"
import { getCommand } from "../../utils/commands"

const ALLOWED_VSCODE_SETTINGS = new Set(["terminal.integrated.inheritEnv"])

// Cache to prevent duplicate calls - stores ongoing requests
const pendingIndexStatusRequests = new Map<string, Promise<any>>()

import { MarketplaceManager, MarketplaceItemType } from "../../services/marketplace"
import { setPendingTodoList } from "../tools/updateTodoListTool"
import { ZgsmAuthConfig } from "../costrict/auth"
import { CodeReviewService } from "../costrict/code-review"
import { ZgsmCodebaseIndexManager, IndexSwitchRequest, IndexStatusInfo } from "../costrict/codebase-index"
import { ErrorCodeManager } from "../costrict/error-code"
import { writeCostrictAccessToken } from "../costrict/codebase-index/utils"

export const webviewMessageHandler = async (
	provider: ClineProvider,
	message: WebviewMessage,
	marketplaceManager?: MarketplaceManager,
) => {
	// Utility functions provided for concise get/update of global state via contextProxy API.
	const getGlobalState = <K extends keyof GlobalState>(key: K) => provider.contextProxy.getValue(key)
	const updateGlobalState = async <K extends keyof GlobalState>(key: K, value: GlobalState[K]) =>
		await provider.contextProxy.setValue(key, value)

	const getCurrentCwd = () => {
		return provider.getCurrentTask()?.cwd || provider.cwd
	}
	/**
	 * Shared utility to find message indices based on timestamp
	 */
	const findMessageIndices = (messageTs: number, currentCline: any) => {
		// Find the exact message by timestamp, not the first one after a cutoff
		const messageIndex = currentCline.clineMessages.findIndex((msg: ClineMessage) => msg.ts === messageTs)
		const apiConversationHistoryIndex = currentCline.apiConversationHistory.findIndex(
			(msg: ApiMessage) => msg.ts === messageTs,
		)
		return { messageIndex, apiConversationHistoryIndex }
	}

	/**
	 * Removes the target message and all subsequent messages
	 */
	const removeMessagesThisAndSubsequent = async (
		currentCline: any,
		messageIndex: number,
		apiConversationHistoryIndex: number,
	) => {
		// Delete this message and all that follow
		await currentCline.overwriteClineMessages(currentCline.clineMessages.slice(0, messageIndex))

		if (apiConversationHistoryIndex !== -1) {
			await currentCline.overwriteApiConversationHistory(
				currentCline.apiConversationHistory.slice(0, apiConversationHistoryIndex),
			)
		}
	}

	/**
	 * Handles message deletion operations with user confirmation
	 */
	const handleDeleteOperation = async (messageTs: number): Promise<void> => {
		// Check if there's a checkpoint before this message
		const currentCline = provider.getCurrentTask()
		let hasCheckpoint = false
		if (currentCline) {
			const { messageIndex } = findMessageIndices(messageTs, currentCline)
			if (messageIndex !== -1) {
				// Find the last checkpoint before this message
				const checkpoints = currentCline.clineMessages.filter(
					(msg) => msg.say === "checkpoint_saved" && msg.ts > messageTs,
				)

				hasCheckpoint = checkpoints.length > 0
			} else {
				console.log("[webviewMessageHandler] Message not found! Looking for ts:", messageTs)
			}
		}

		// Send message to webview to show delete confirmation dialog
		await provider.postMessageToWebview({
			type: "showDeleteMessageDialog",
			messageTs,
			hasCheckpoint,
		})
	}

	/**
	 * Handles confirmed message deletion from webview dialog
	 */
	const handleDeleteMessageConfirm = async (messageTs: number, restoreCheckpoint?: boolean): Promise<void> => {
		const currentCline = provider.getCurrentTask()
		if (!currentCline) {
			console.error("[handleDeleteMessageConfirm] No current cline available")
			return
		}

		const { messageIndex, apiConversationHistoryIndex } = findMessageIndices(messageTs, currentCline)

		if (messageIndex === -1) {
			const errorMessage = `Message with timestamp ${messageTs} not found`
			console.error("[handleDeleteMessageConfirm]", errorMessage)
			await vscode.window.showErrorMessage(errorMessage)
			return
		}

		try {
			const targetMessage = currentCline.clineMessages[messageIndex]

			// If checkpoint restoration is requested, find and restore to the last checkpoint before this message
			if (restoreCheckpoint) {
				// Find the last checkpoint before this message
				const checkpoints = currentCline.clineMessages.filter(
					(msg) => msg.say === "checkpoint_saved" && msg.ts > messageTs,
				)

				const nextCheckpoint = checkpoints[0]

				if (nextCheckpoint && nextCheckpoint.text) {
					await handleCheckpointRestoreOperation({
						provider,
						currentCline,
						messageTs: targetMessage.ts!,
						messageIndex,
						checkpoint: { hash: nextCheckpoint.text },
						operation: "delete",
					})
				} else {
					// No checkpoint found before this message
					console.log("[handleDeleteMessageConfirm] No checkpoint found before message")
					vscode.window.showWarningMessage("No checkpoint found before this message")
				}
			} else {
				// For non-checkpoint deletes, preserve checkpoint associations for remaining messages
				// Store checkpoints from messages that will be preserved
				const preservedCheckpoints = new Map<number, any>()
				for (let i = 0; i < messageIndex; i++) {
					const msg = currentCline.clineMessages[i]
					if (msg?.checkpoint && msg.ts) {
						preservedCheckpoints.set(msg.ts, msg.checkpoint)
					}
				}

				// Delete this message and all subsequent messages
				await removeMessagesThisAndSubsequent(currentCline, messageIndex, apiConversationHistoryIndex)

				// Restore checkpoint associations for preserved messages
				for (const [ts, checkpoint] of preservedCheckpoints) {
					const msgIndex = currentCline.clineMessages.findIndex((msg) => msg.ts === ts)
					if (msgIndex !== -1) {
						currentCline.clineMessages[msgIndex].checkpoint = checkpoint
					}
				}

				// Save the updated messages with restored checkpoints
				await saveTaskMessages({
					messages: currentCline.clineMessages,
					taskId: currentCline.taskId,
					globalStoragePath: provider.contextProxy.globalStorageUri.fsPath,
				})
			}
		} catch (error) {
			console.error("Error in delete message:", error)
			vscode.window.showErrorMessage(
				`Error deleting message: ${error instanceof Error ? error.message : String(error)}`,
			)
		}
	}

	/**
	 * Handles message editing operations with user confirmation
	 */
	const handleEditOperation = async (messageTs: number, editedContent: string, images?: string[]): Promise<void> => {
		// Check if there's a checkpoint before this message
		const currentCline = provider.getCurrentTask()
		let hasCheckpoint = false
		if (currentCline) {
			const { messageIndex } = findMessageIndices(messageTs, currentCline)
			if (messageIndex !== -1) {
				// Find the last checkpoint before this message
				const checkpoints = currentCline.clineMessages.filter(
					(msg) => msg.say === "checkpoint_saved" && msg.ts > messageTs,
				)

				hasCheckpoint = checkpoints.length > 0
			} else {
				console.log("[webviewMessageHandler] Edit - Message not found in clineMessages!")
			}
		} else {
			console.log("[webviewMessageHandler] Edit - No currentCline available!")
		}

		// Send message to webview to show edit confirmation dialog
		await provider.postMessageToWebview({
			type: "showEditMessageDialog",
			messageTs,
			text: editedContent,
			hasCheckpoint,
			images,
		})
	}

	/**
	 * Handles confirmed message editing from webview dialog
	 */
	const handleEditMessageConfirm = async (
		messageTs: number,
		editedContent: string,
		restoreCheckpoint?: boolean,
		images?: string[],
	): Promise<void> => {
		const currentCline = provider.getCurrentTask()
		if (!currentCline) {
			console.error("[handleEditMessageConfirm] No current cline available")
			return
		}

		// Use findMessageIndices to find messages based on timestamp
		const { messageIndex, apiConversationHistoryIndex } = findMessageIndices(messageTs, currentCline)

		if (messageIndex === -1) {
			const errorMessage = `Message with timestamp ${messageTs} not found`
			console.error("[handleEditMessageConfirm]", errorMessage)
			await vscode.window.showErrorMessage(errorMessage)
			return
		}

		try {
			const targetMessage = currentCline.clineMessages[messageIndex]

			// If checkpoint restoration is requested, find and restore to the last checkpoint before this message
			if (restoreCheckpoint) {
				// Find the last checkpoint before this message
				const checkpoints = currentCline.clineMessages.filter(
					(msg) => msg.say === "checkpoint_saved" && msg.ts > messageTs,
				)

				const nextCheckpoint = checkpoints[0]

				if (nextCheckpoint && nextCheckpoint.text) {
					await handleCheckpointRestoreOperation({
						provider,
						currentCline,
						messageTs: targetMessage.ts!,
						messageIndex,
						checkpoint: { hash: nextCheckpoint.text },
						operation: "edit",
						editData: {
							editedContent,
							images,
							apiConversationHistoryIndex,
						},
					})
					// The task will be cancelled and reinitialized by checkpointRestore
					// The pending edit will be processed in the reinitialized task
					return
				} else {
					// No checkpoint found before this message
					console.log("[handleEditMessageConfirm] No checkpoint found before message")
					vscode.window.showWarningMessage("No checkpoint found before this message")
					// Continue with non-checkpoint edit
				}
			}

			// For non-checkpoint edits, preserve checkpoint associations for remaining messages
			// Store checkpoints from messages that will be preserved
			const preservedCheckpoints = new Map<number, any>()
			for (let i = 0; i < messageIndex; i++) {
				const msg = currentCline.clineMessages[i]
				if (msg?.checkpoint && msg.ts) {
					preservedCheckpoints.set(msg.ts, msg.checkpoint)
				}
			}

			// Edit this message and delete subsequent
			await removeMessagesThisAndSubsequent(currentCline, messageIndex, apiConversationHistoryIndex)

			// Restore checkpoint associations for preserved messages
			for (const [ts, checkpoint] of preservedCheckpoints) {
				const msgIndex = currentCline.clineMessages.findIndex((msg) => msg.ts === ts)
				if (msgIndex !== -1) {
					currentCline.clineMessages[msgIndex].checkpoint = checkpoint
				}
			}

			// Save the updated messages with restored checkpoints
			await saveTaskMessages({
				messages: currentCline.clineMessages,
				taskId: currentCline.taskId,
				globalStoragePath: provider.contextProxy.globalStorageUri.fsPath,
			})

			// Process the edited message as a regular user message
			webviewMessageHandler(provider, {
				type: "askResponse",
				askResponse: "messageResponse",
				text: editedContent,
				images,
			})

			// Don't initialize with history item for edit operations
			// The webviewMessageHandler will handle the conversation state
		} catch (error) {
			console.error("Error in edit message:", error)
			vscode.window.showErrorMessage(
				`Error editing message: ${error instanceof Error ? error.message : String(error)}`,
			)
		}
	}

	/**
	 * Handles message modification operations (delete or edit) with confirmation dialog
	 * @param messageTs Timestamp of the message to operate on
	 * @param operation Type of operation ('delete' or 'edit')
	 * @param editedContent New content for edit operations
	 * @returns Promise<void>
	 */
	const handleMessageModificationsOperation = async (
		messageTs: number,
		operation: "delete" | "edit",
		editedContent?: string,
		images?: string[],
	): Promise<void> => {
		if (operation === "delete") {
			await handleDeleteOperation(messageTs)
		} else if (operation === "edit" && editedContent) {
			await handleEditOperation(messageTs, editedContent, images)
		}
	}

	switch (message.type) {
		case "zgsmLogin": {
			try {
				TelemetryService.instance.captureEvent(TelemetryEventName.AUTHENTICATION_INITIATED)
				const currentConfigName = getGlobalState("currentApiConfigName") || "default"
				if (message.apiConfiguration) {
					await provider.upsertProviderProfile(currentConfigName, message.apiConfiguration)
				}
				await provider.getZgsmAuthCommands?.()?.handleLogin()
			} catch (error) {
				provider.log(`AuthService#login failed: ${error}`)
				vscode.window.showErrorMessage("Sign in failed.")
			}

			break
		}
		case "zgsmLogout": {
			try {
				await provider.getZgsmAuthCommands?.()?.handleLogout()
				await provider.postStateToWebview()
			} catch (error) {
				provider.log(`AuthService#logout failed: ${error}`)
				vscode.window.showErrorMessage("Sign out failed.")
			}

			break
		}
		case "zgsmAbort": {
			await provider.cancelTask()
			break
		}
		case "showZgsmCodebaseDisableConfirmDialog": {
			await provider.postMessageToWebview({ type: "showZgsmCodebaseDisableConfirmDialog" })
			break
		}
		case "checkReviewSuggestion":
			await CodeReviewService.getInstance().setActiveIssue(message.issueId!)
			break
		case "cancelReviewTask":
			await CodeReviewService.getInstance().cancelCurrentTask()
			break
		case "webviewDidLaunch":
			// Load custom modes first
			const customModes = await provider.customModesManager.getCustomModes()
			await updateGlobalState("customModes", customModes)

			provider.postStateToWebview()
			provider.workspaceTracker?.initializeFilePaths() // Don't await.

			getTheme().then((theme) => provider.postMessageToWebview({ type: "theme", text: JSON.stringify(theme) }))

			// If MCP Hub is already initialized, update the webview with
			// current server list.
			const mcpHub = provider.getMcpHub()

			if (mcpHub) {
				provider.postMessageToWebview({ type: "mcpServers", mcpServers: mcpHub.getAllServers() })
			}

			provider.providerSettingsManager
				.listConfig()
				.then(async (listApiConfig) => {
					if (!listApiConfig) {
						return
					}

					if (listApiConfig.length === 1) {
						// Check if first time init then sync with exist config.
						if (!checkExistKey(listApiConfig[0])) {
							const { apiConfiguration } = await provider.getState()

							await provider.providerSettingsManager.saveConfig(
								listApiConfig[0].name ?? "default",
								apiConfiguration,
							)

							listApiConfig[0].apiProvider = apiConfiguration.apiProvider
						}
					}

					const currentConfigName = getGlobalState("currentApiConfigName")

					if (currentConfigName) {
						if (!(await provider.providerSettingsManager.hasConfig(currentConfigName))) {
							// Current config name not valid, get first config in list.
							const name = listApiConfig[0]?.name
							await updateGlobalState("currentApiConfigName", name)

							if (name) {
								await provider.activateProviderProfile({ name })
								return
							}
						}
					}

					await Promise.all([
						await updateGlobalState("listApiConfigMeta", listApiConfig),
						await provider.postMessageToWebview({ type: "listApiConfig", listApiConfig }),
					])
				})
				.catch((error) =>
					provider.log(
						`Error list api configuration: ${JSON.stringify(error, Object.getOwnPropertyNames(error), 2)}`,
					),
				)

			// If user already opted in to telemetry, enable telemetry service
			provider.getStateToPostToWebview().then((state) => {
				const { telemetrySetting } = state
				const isOptedIn = telemetrySetting === "enabled"
				TelemetryService.instance.updateTelemetryState(isOptedIn)
			})

			provider.isViewLaunched = true
			break
		case "newTask":
			// Initializing new instance of Cline will make sure that any
			// agentically running promises in old instance don't affect our new
			// task. This essentially creates a fresh slate for the new task.
			try {
				await provider.createTask(message.text, message.images)
				// Task created successfully - notify the UI to reset
				await provider.postMessageToWebview({
					type: "invoke",
					invoke: "newChat",
				})
			} catch (error) {
				// For all errors, reset the UI and show error
				await provider.postMessageToWebview({
					type: "invoke",
					invoke: "newChat",
				})
				// Show error to user
				vscode.window.showErrorMessage(
					`Failed to create task: ${error instanceof Error ? error.message : String(error)}`,
				)
			}
			break
		case "customInstructions":
			await provider.updateCustomInstructions(message.text)
			break
		case "alwaysAllowReadOnly":
			await updateGlobalState("alwaysAllowReadOnly", message.bool ?? undefined)
			await provider.postStateToWebview()
			break
		case "alwaysAllowReadOnlyOutsideWorkspace":
			await updateGlobalState("alwaysAllowReadOnlyOutsideWorkspace", message.bool ?? undefined)
			await provider.postStateToWebview()
			break
		case "alwaysAllowWrite":
			await updateGlobalState("alwaysAllowWrite", message.bool ?? undefined)
			await provider.postStateToWebview()
			break
		case "alwaysAllowWriteOutsideWorkspace":
			await updateGlobalState("alwaysAllowWriteOutsideWorkspace", message.bool ?? undefined)
			await provider.postStateToWebview()
			break
		case "alwaysAllowWriteProtected":
			await updateGlobalState("alwaysAllowWriteProtected", message.bool ?? undefined)
			await provider.postStateToWebview()
			break
		case "alwaysAllowExecute":
			await updateGlobalState("alwaysAllowExecute", message.bool ?? undefined)
			await provider.postStateToWebview()
			break
		case "alwaysAllowBrowser":
			await updateGlobalState("alwaysAllowBrowser", message.bool ?? undefined)
			await provider.postStateToWebview()
			break
		case "alwaysAllowMcp":
			await updateGlobalState("alwaysAllowMcp", message.bool)
			await provider.postStateToWebview()
			break
		case "alwaysAllowModeSwitch":
			await updateGlobalState("alwaysAllowModeSwitch", message.bool)
			await provider.postStateToWebview()
			break
		case "allowedMaxRequests":
			await updateGlobalState("allowedMaxRequests", message.value)
			await provider.postStateToWebview()
			break
		case "allowedMaxCost":
			await updateGlobalState("allowedMaxCost", message.value)
			await provider.postStateToWebview()
			break
		case "alwaysAllowSubtasks":
			await updateGlobalState("alwaysAllowSubtasks", message.bool)
			await provider.postStateToWebview()
			break
		case "alwaysAllowUpdateTodoList":
			await updateGlobalState("alwaysAllowUpdateTodoList", message.bool)
			await provider.postStateToWebview()
			break
		case "askResponse":
			provider
				.getCurrentTask()
				?.handleWebviewAskResponse(
					message.askResponse!,
					message.text,
					message.images,
					message?.values?.chatType || "system",
				)
			break
		case "autoCondenseContext":
			await updateGlobalState("autoCondenseContext", message.bool)
			await provider.postStateToWebview()
			break
		case "autoCondenseContextPercent":
			await updateGlobalState("autoCondenseContextPercent", message.value)
			await provider.postStateToWebview()
			break
		case "terminalOperation":
			if (message.terminalOperation) {
				provider.getCurrentTask()?.handleTerminalOperation(message.terminalOperation)
			}
			break
		case "clearTask":
			// Clear task resets the current session and allows for a new task
			// to be started, if this session is a subtask - it allows the
			// parent task to be resumed.
			// Check if the current task actually has a parent task.
			const currentTask = provider.getCurrentTask()

			if (currentTask && currentTask.parentTask) {
				await provider.finishSubTask(t("common:tasks.canceled"))
			} else {
				// Regular task - just clear it
				await provider.clearTask()
			}

			await provider.postStateToWebview()
			break
		case "didShowAnnouncement":
			await updateGlobalState("lastShownAnnouncementId", provider.latestAnnouncementId)
			await provider.postStateToWebview()
			break
		case "selectImages":
			const images = await selectImages()
			await provider.postMessageToWebview({
				type: "selectedImages",
				images,
				context: message.context,
				messageTs: message.messageTs,
			})
			break
		case "exportCurrentTask":
			const currentTaskId = provider.getCurrentTask()?.taskId
			if (currentTaskId) {
				provider.exportTaskWithId(currentTaskId)
			}
			break
		case "shareCurrentTask":
			const shareTaskId = provider.getCurrentTask()?.taskId
			const clineMessages = provider.getCurrentTask()?.clineMessages

			if (!shareTaskId) {
				vscode.window.showErrorMessage(t("common:errors.share_no_active_task"))
				break
			}

			try {
				const visibility = message.visibility || "organization"
				const result = await CloudService.instance.shareTask(shareTaskId, visibility, clineMessages)

				if (result.success && result.shareUrl) {
					// Show success notification
					const messageKey =
						visibility === "public"
							? "common:info.public_share_link_copied"
							: "common:info.organization_share_link_copied"
					vscode.window.showInformationMessage(t(messageKey))

					// Send success feedback to webview for inline display
					await provider.postMessageToWebview({
						type: "shareTaskSuccess",
						visibility,
						text: result.shareUrl,
					})
				} else {
					// Handle error
					const errorMessage = result.error || "Failed to create share link"
					if (errorMessage.includes("Authentication")) {
						vscode.window.showErrorMessage(t("common:errors.share_auth_required"))
					} else if (errorMessage.includes("sharing is not enabled")) {
						vscode.window.showErrorMessage(t("common:errors.share_not_enabled"))
					} else if (errorMessage.includes("not found")) {
						vscode.window.showErrorMessage(t("common:errors.share_task_not_found"))
					} else {
						vscode.window.showErrorMessage(errorMessage)
					}
				}
			} catch (error) {
				provider.log(`[shareCurrentTask] Unexpected error: ${error}`)
				vscode.window.showErrorMessage(t("common:errors.share_task_failed"))
			}
			break
		case "showTaskWithId":
			provider.showTaskWithId(message.text!)
			break
		case "condenseTaskContextRequest":
			provider.condenseTaskContext(message.text!)
			break
		case "deleteTaskWithId":
			provider.deleteTaskWithId(message.text!)
			break
		case "deleteMultipleTasksWithIds": {
			const ids = message.ids

			if (Array.isArray(ids)) {
				// Process in batches of 20 (or another reasonable number)
				const batchSize = 20
				const results = []

				// Only log start and end of the operation
				console.log(`Batch deletion started: ${ids.length} tasks total`)

				for (let i = 0; i < ids.length; i += batchSize) {
					const batch = ids.slice(i, i + batchSize)

					const batchPromises = batch.map(async (id) => {
						try {
							await provider.deleteTaskWithId(id)
							return { id, success: true }
						} catch (error) {
							// Keep error logging for debugging purposes
							console.log(
								`Failed to delete task ${id}: ${error instanceof Error ? error.message : String(error)}`,
							)
							return { id, success: false }
						}
					})

					// Process each batch in parallel but wait for completion before starting the next batch
					const batchResults = await Promise.all(batchPromises)
					results.push(...batchResults)

					// Update the UI after each batch to show progress
					await provider.postStateToWebview()
				}

				// Log final results
				const successCount = results.filter((r) => r.success).length
				const failCount = results.length - successCount
				console.log(
					`Batch deletion completed: ${successCount}/${ids.length} tasks successful, ${failCount} tasks failed`,
				)
			}
			break
		}
		case "exportTaskWithId":
			provider.exportTaskWithId(message.text!)
			break
		case "importSettings": {
			await importSettingsWithFeedback({
				providerSettingsManager: provider.providerSettingsManager,
				contextProxy: provider.contextProxy,
				customModesManager: provider.customModesManager,
				provider: provider,
			})

			break
		}
		case "exportSettings":
			await exportSettings({
				providerSettingsManager: provider.providerSettingsManager,
				contextProxy: provider.contextProxy,
			})

			break
		case "resetState":
			await provider.resetState()
			break
		case "flushRouterModels":
			const routerNameFlush: RouterName = toRouterName(message.text)
			await flushModels(routerNameFlush)
			break
		case "requestRouterModels":
			const { apiConfiguration } = await provider.getState()

			const routerModels: Partial<Record<RouterName, ModelRecord>> = {
				openrouter: {},
				requesty: {},
				glama: {},
				unbound: {},
				litellm: {},
				ollama: {},
				lmstudio: {},
				deepinfra: {},
			}

			const safeGetModels = async (options: GetModelsOptions): Promise<ModelRecord> => {
				try {
					return await getModels(options)
				} catch (error) {
					console.error(
						`Failed to fetch models in webviewMessageHandler requestRouterModels for ${options.provider}:`,
						error,
					)
					throw error // Re-throw to be caught by Promise.allSettled
				}
			}

			const modelFetchPromises: Array<{ key: RouterName; options: GetModelsOptions }> = [
				{ key: "openrouter", options: { provider: "openrouter" } },
				{
					key: "requesty",
					options: {
						provider: "requesty",
						apiKey: apiConfiguration.requestyApiKey,
						baseUrl: apiConfiguration.requestyBaseUrl,
					},
				},
				{ key: "glama", options: { provider: "glama" } },
				{ key: "unbound", options: { provider: "unbound", apiKey: apiConfiguration.unboundApiKey } },
				{ key: "vercel-ai-gateway", options: { provider: "vercel-ai-gateway" } },
				{
					key: "deepinfra",
					options: {
						provider: "deepinfra",
						apiKey: apiConfiguration.deepInfraApiKey,
						baseUrl: apiConfiguration.deepInfraBaseUrl,
					},
				},
			]

			// Add IO Intelligence if API key is provided
			const ioIntelligenceApiKey = apiConfiguration.ioIntelligenceApiKey
			if (ioIntelligenceApiKey) {
				modelFetchPromises.push({
					key: "io-intelligence",
					options: { provider: "io-intelligence", apiKey: ioIntelligenceApiKey },
				})
			}

			// Don't fetch Ollama and LM Studio models by default anymore
			// They have their own specific handlers: requestOllamaModels and requestLmStudioModels

			const litellmApiKey = apiConfiguration.litellmApiKey || message?.values?.litellmApiKey
			const litellmBaseUrl = apiConfiguration.litellmBaseUrl || message?.values?.litellmBaseUrl
			if (litellmApiKey && litellmBaseUrl) {
				modelFetchPromises.push({
					key: "litellm",
					options: { provider: "litellm", apiKey: litellmApiKey, baseUrl: litellmBaseUrl },
				})
			}

			const results = await Promise.allSettled(
				modelFetchPromises.map(async ({ key, options }) => {
					const models = await safeGetModels(options)
					return { key, models } // key is RouterName here
				}),
			)

			const fetchedRouterModels: Partial<Record<RouterName, ModelRecord>> = {
				...routerModels,
				// Initialize ollama and lmstudio with empty objects since they use separate handlers
				ollama: {},
				lmstudio: {},
			}

			results.forEach((result, index) => {
				const routerName = modelFetchPromises[index].key // Get RouterName using index

				if (result.status === "fulfilled") {
					fetchedRouterModels[routerName] = result.value.models

					// Ollama and LM Studio settings pages still need these events
					if (routerName === "ollama" && Object.keys(result.value.models).length > 0) {
						provider.postMessageToWebview({
							type: "ollamaModels",
							ollamaModels: Object.keys(result.value.models),
						})
					} else if (routerName === "lmstudio" && Object.keys(result.value.models).length > 0) {
						provider.postMessageToWebview({
							type: "lmStudioModels",
							lmStudioModels: result.value.models,
						})
					}
				} else {
					// Handle rejection: Post a specific error message for this provider
					const errorMessage = result.reason instanceof Error ? result.reason.message : String(result.reason)
					console.error(`Error fetching models for ${routerName}:`, result.reason)

					fetchedRouterModels[routerName] = {} // Ensure it's an empty object in the main routerModels message

					provider.postMessageToWebview({
						type: "singleRouterModelFetchResponse",
						success: false,
						error: errorMessage,
						values: { provider: routerName },
					})
				}
			})

			provider.postMessageToWebview({
				type: "routerModels",
				routerModels: fetchedRouterModels as Record<RouterName, ModelRecord>,
			})

			break
		case "requestOllamaModels": {
			// Specific handler for Ollama models only
			const { apiConfiguration: ollamaApiConfig } = await provider.getState()
			try {
				// Flush cache first to ensure fresh models
				await flushModels("ollama")

				const ollamaModels = await getModels({
					provider: "ollama",
					baseUrl: ollamaApiConfig.ollamaBaseUrl,
				})

				if (Object.keys(ollamaModels).length > 0) {
					provider.postMessageToWebview({
						type: "ollamaModels",
						ollamaModels: Object.keys(ollamaModels),
					})
				}
			} catch (error) {
				// Silently fail - user hasn't configured Ollama yet
				console.debug("Ollama models fetch failed:", error)
			}
			break
		}
		case "requestLmStudioModels": {
			// Specific handler for LM Studio models only
			const { apiConfiguration: lmStudioApiConfig } = await provider.getState()
			try {
				// Flush cache first to ensure fresh models
				await flushModels("lmstudio")

				const lmStudioModels = await getModels({
					provider: "lmstudio",
					baseUrl: lmStudioApiConfig.lmStudioBaseUrl,
				})

				if (Object.keys(lmStudioModels).length > 0) {
					provider.postMessageToWebview({
						type: "lmStudioModels",
						lmStudioModels: lmStudioModels,
					})
				}
			} catch (error) {
				// Silently fail - user hasn't configured LM Studio yet
				console.debug("LM Studio models fetch failed:", error)
			}
			break
		}
		case "requestOpenAiModels":
			if (message?.values?.baseUrl && message?.values?.apiKey) {
				const openAiModels = await getOpenAiModels(
					message?.values?.baseUrl,
					message?.values?.apiKey,
					message?.values?.openAiHeaders || {},
				)

				provider.postMessageToWebview({ type: "openAiModels", openAiModels })
			}

			break
		case "requestZgsmModels":
			const openAiModels = await getZgsmModels(
				message?.values?.baseUrl || ZgsmAuthConfig.getInstance().getDefaultApiBaseUrl(),
				message?.values?.apiKey,
				message?.values?.openAiHeaders || {},
			)

			// Get complete response data and send to WebView
			const fullResponseData = getZgsmFullResponseData()
			const modelsArray = Array.isArray(openAiModels) ? openAiModels : []
			provider.postMessageToWebview({
				type: "zgsmModels",
				openAiModels: modelsArray,
				fullResponseData,
			})

			break
		case "requestVsCodeLmModels":
			const vsCodeLmModels = await getVsCodeLmModels()
			// TODO: Cache like we do for OpenRouter, etc?
			provider.postMessageToWebview({ type: "vsCodeLmModels", vsCodeLmModels })
			break
		case "requestHuggingFaceModels":
			try {
				const { getHuggingFaceModelsWithMetadata } = await import("../../api/providers/fetchers/huggingface")
				const huggingFaceModelsResponse = await getHuggingFaceModelsWithMetadata()
				provider.postMessageToWebview({
					type: "huggingFaceModels",
					huggingFaceModels: huggingFaceModelsResponse.models,
				})
			} catch (error) {
				console.error("Failed to fetch Hugging Face models:", error)
				provider.postMessageToWebview({
					type: "huggingFaceModels",
					huggingFaceModels: [],
				})
			}
			break
		case "openImage":
			openImage(message.text!, { values: message.values })
			break
		case "saveImage":
			saveImage(message.dataUri!)
			break
		case "openFile":
			let filePath: string = message.text!
			if (!path.isAbsolute(filePath)) {
				filePath = path.join(getCurrentCwd(), filePath)
			}
			openFile(filePath, message.values as { create?: boolean; content?: string; line?: number })
			break
		case "openMention":
			openMention(getCurrentCwd(), message.text)
			break
		case "openExternal":
			if (message.url) {
				vscode.env.openExternal(vscode.Uri.parse(message.url))
			}
			break
		case "checkpointDiff":
			const result = checkoutDiffPayloadSchema.safeParse(message.payload)

			if (result.success) {
				await provider.getCurrentTask()?.checkpointDiff(result.data)
			}

			break
		case "checkpointRestore": {
			const result = checkoutRestorePayloadSchema.safeParse(message.payload)

			if (result.success) {
				await provider.cancelTask()

				try {
					await pWaitFor(() => provider.getCurrentTask()?.isInitialized === true, { timeout: 3_000 })
				} catch (error) {
					vscode.window.showErrorMessage(t("common:errors.checkpoint_timeout"))
				}

				try {
					await provider.getCurrentTask()?.checkpointRestore(result.data)
				} catch (error) {
					vscode.window.showErrorMessage(t("common:errors.checkpoint_failed"))
				}
			}

			break
		}
		case "cancelTask":
			await provider.cancelTask()
			break
		case "allowedCommands": {
			// Validate and sanitize the commands array
			const commands = message.commands ?? []
			const validCommands = Array.isArray(commands)
				? commands.filter((cmd) => typeof cmd === "string" && cmd.trim().length > 0)
				: []

			await updateGlobalState("allowedCommands", validCommands)

			// Also update workspace settings.
			await vscode.workspace
				.getConfiguration(Package.name)
				.update("allowedCommands", validCommands, vscode.ConfigurationTarget.Global)

			break
		}
		case "deniedCommands": {
			// Validate and sanitize the commands array
			const commands = message.commands ?? []
			const validCommands = Array.isArray(commands)
				? commands.filter((cmd) => typeof cmd === "string" && cmd.trim().length > 0)
				: []

			await updateGlobalState("deniedCommands", validCommands)

			// Also update workspace settings.
			await vscode.workspace
				.getConfiguration(Package.name)
				.update("deniedCommands", validCommands, vscode.ConfigurationTarget.Global)

			break
		}
		case "openCustomModesSettings": {
			const customModesFilePath = await provider.customModesManager.getCustomModesFilePath()

			if (customModesFilePath) {
				openFile(customModesFilePath)
			}

			break
		}
		case "openMcpSettings": {
			const mcpSettingsFilePath = await provider.getMcpHub()?.getMcpSettingsFilePath()

			if (mcpSettingsFilePath) {
				openFile(mcpSettingsFilePath)
			}

			break
		}
		case "openProjectMcpSettings": {
			if (!vscode.workspace.workspaceFolders?.length) {
				vscode.window.showErrorMessage(t("common:errors.no_workspace"))
				return
			}

			const workspaceFolder = getCurrentCwd()
			const rooDir = path.join(workspaceFolder, ".roo")
			const mcpPath = path.join(rooDir, "mcp.json")

			try {
				await fs.mkdir(rooDir, { recursive: true })
				const exists = await fileExistsAtPath(mcpPath)

				if (!exists) {
					await safeWriteJson(mcpPath, { mcpServers: {} })
				}

				await openFile(mcpPath)
			} catch (error) {
				vscode.window.showErrorMessage(t("mcp:errors.create_json", { error: `${error}` }))
			}

			break
		}
		case "deleteMcpServer": {
			if (!message.serverName) {
				break
			}

			try {
				provider.log(`Attempting to delete MCP server: ${message.serverName}`)
				await provider.getMcpHub()?.deleteServer(message.serverName, message.source as "global" | "project")
				provider.log(`Successfully deleted MCP server: ${message.serverName}`)

				// Refresh the webview state
				await provider.postStateToWebview()
			} catch (error) {
				const errorMessage = error instanceof Error ? error.message : String(error)
				provider.log(`Failed to delete MCP server: ${errorMessage}`)
				// Error messages are already handled by McpHub.deleteServer
			}
			break
		}
		case "restartMcpServer": {
			try {
				await provider.getMcpHub()?.restartConnection(message.text!, message.source as "global" | "project")
			} catch (error) {
				provider.log(
					`Failed to retry connection for ${message.text}: ${JSON.stringify(error, Object.getOwnPropertyNames(error), 2)}`,
				)
			}
			break
		}
		case "toggleToolAlwaysAllow": {
			try {
				await provider
					.getMcpHub()
					?.toggleToolAlwaysAllow(
						message.serverName!,
						message.source as "global" | "project",
						message.toolName!,
						Boolean(message.alwaysAllow),
					)
			} catch (error) {
				provider.log(
					`Failed to toggle auto-approve for tool ${message.toolName}: ${JSON.stringify(error, Object.getOwnPropertyNames(error), 2)}`,
				)
			}
			break
		}
		case "toggleToolEnabledForPrompt": {
			try {
				await provider
					.getMcpHub()
					?.toggleToolEnabledForPrompt(
						message.serverName!,
						message.source as "global" | "project",
						message.toolName!,
						Boolean(message.isEnabled),
					)
			} catch (error) {
				provider.log(
					`Failed to toggle enabled for prompt for tool ${message.toolName}: ${JSON.stringify(error, Object.getOwnPropertyNames(error), 2)}`,
				)
			}
			break
		}
		case "toggleMcpServer": {
			try {
				await provider
					.getMcpHub()
					?.toggleServerDisabled(
						message.serverName!,
						message.disabled!,
						message.source as "global" | "project",
					)
			} catch (error) {
				provider.log(
					`Failed to toggle MCP server ${message.serverName}: ${JSON.stringify(error, Object.getOwnPropertyNames(error), 2)}`,
				)
			}
			break
		}
		case "mcpEnabled":
			const mcpEnabled = message.bool ?? true
			await updateGlobalState("mcpEnabled", mcpEnabled)

			const mcpHubInstance = provider.getMcpHub()

			if (mcpHubInstance) {
				await mcpHubInstance.handleMcpEnabledChange(mcpEnabled)
			}

			await provider.postStateToWebview()
			break
		case "enableMcpServerCreation":
			await updateGlobalState("enableMcpServerCreation", message.bool ?? true)
			await provider.postStateToWebview()
			break
<<<<<<< HEAD
		// case "remoteControlEnabled":
		// 	try {
		// 		await CloudService.instance.updateUserSettings({
		// 			extensionBridgeEnabled: message.bool ?? false,
		// 		})
		// 	} catch (error) {
		// 		provider.log(`Failed to update cloud settings for remote control: ${error}`)
		// 	}
		// 	await provider.remoteControlEnabled(message.bool ?? false)
		// 	await provider.postStateToWebview()
		// 	break
=======
		case "remoteControlEnabled":
			try {
				await CloudService.instance.updateUserSettings({ extensionBridgeEnabled: message.bool ?? false })
			} catch (error) {
				provider.log(
					`CloudService#updateUserSettings failed: ${error instanceof Error ? error.message : String(error)}`,
				)
			}

			try {
				await provider.remoteControlEnabled(message.bool ?? false)
			} catch (error) {
				provider.log(
					`ClineProvider#remoteControlEnabled failed: ${error instanceof Error ? error.message : String(error)}`,
				)
			}

			await provider.postStateToWebview()
			break
>>>>>>> 247da38b
		case "refreshAllMcpServers": {
			const mcpHub = provider.getMcpHub()

			if (mcpHub) {
				await mcpHub.refreshAllConnections()
			}

			break
		}
		case "soundEnabled":
			const soundEnabled = message.bool ?? true
			await updateGlobalState("soundEnabled", soundEnabled)
			await provider.postStateToWebview()
			break
		case "soundVolume":
			const soundVolume = message.value ?? 0.5
			await updateGlobalState("soundVolume", soundVolume)
			await provider.postStateToWebview()
			break
		case "ttsEnabled":
			const ttsEnabled = message.bool ?? true
			await updateGlobalState("ttsEnabled", ttsEnabled)
			setTtsEnabled(ttsEnabled)
			await provider.postStateToWebview()
			break
		case "ttsSpeed":
			const ttsSpeed = message.value ?? 1.0
			await updateGlobalState("ttsSpeed", ttsSpeed)
			setTtsSpeed(ttsSpeed)
			await provider.postStateToWebview()
			break
		case "playTts":
			if (message.text) {
				playTts(message.text, {
					onStart: () => provider.postMessageToWebview({ type: "ttsStart", text: message.text }),
					onStop: () => provider.postMessageToWebview({ type: "ttsStop", text: message.text }),
				})
			}

			break
		case "stopTts":
			stopTts()
			break
		case "diffEnabled":
			const diffEnabled = message.bool ?? true
			await updateGlobalState("diffEnabled", diffEnabled)
			await provider.postStateToWebview()
			break
		case "enableCheckpoints":
			const enableCheckpoints = message.bool ?? true
			await updateGlobalState("enableCheckpoints", enableCheckpoints)
			await provider.postStateToWebview()
			break
		case "useZgsmCustomConfig":
			const useZgsmCustomConfig = message.bool ?? true
			await updateGlobalState("useZgsmCustomConfig", useZgsmCustomConfig)
			await provider.postStateToWebview()
			break
		case "browserViewportSize":
			const browserViewportSize = message.text ?? "900x600"
			await updateGlobalState("browserViewportSize", browserViewportSize)
			await provider.postStateToWebview()
			break
		case "remoteBrowserHost":
			await updateGlobalState("remoteBrowserHost", message.text)
			await provider.postStateToWebview()
			break
		case "remoteBrowserEnabled":
			// Store the preference in global state
			// remoteBrowserEnabled now means "enable remote browser connection"
			await updateGlobalState("remoteBrowserEnabled", message.bool ?? false)
			// If disabling remote browser connection, clear the remoteBrowserHost
			if (!message.bool) {
				await updateGlobalState("remoteBrowserHost", undefined)
			}
			await provider.postStateToWebview()
			break
		case "testBrowserConnection":
			// If no text is provided, try auto-discovery
			if (!message.text) {
				// Use testBrowserConnection for auto-discovery
				const chromeHostUrl = await discoverChromeHostUrl()

				if (chromeHostUrl) {
					// Send the result back to the webview
					await provider.postMessageToWebview({
						type: "browserConnectionResult",
						success: !!chromeHostUrl,
						text: `Auto-discovered and tested connection to Chrome: ${chromeHostUrl}`,
						values: { endpoint: chromeHostUrl },
					})
				} else {
					await provider.postMessageToWebview({
						type: "browserConnectionResult",
						success: false,
						text: "No Chrome instances found on the network. Make sure Chrome is running with remote debugging enabled (--remote-debugging-port=9222).",
					})
				}
			} else {
				// Test the provided URL
				const customHostUrl = message.text
				const hostIsValid = await tryChromeHostUrl(message.text)

				// Send the result back to the webview
				await provider.postMessageToWebview({
					type: "browserConnectionResult",
					success: hostIsValid,
					text: hostIsValid
						? `Successfully connected to Chrome: ${customHostUrl}`
						: "Failed to connect to Chrome",
				})
			}
			break
		case "fuzzyMatchThreshold":
			await updateGlobalState("fuzzyMatchThreshold", message.value)
			await provider.postStateToWebview()
			break
		case "updateVSCodeSetting": {
			const { setting, value } = message

			if (setting !== undefined && value !== undefined) {
				if (ALLOWED_VSCODE_SETTINGS.has(setting)) {
					await vscode.workspace.getConfiguration().update(setting, value, true)
				} else {
					vscode.window.showErrorMessage(`Cannot update restricted VSCode setting: ${setting}`)
				}
			}

			break
		}
		case "getVSCodeSetting":
			const { setting } = message

			if (setting) {
				try {
					await provider.postMessageToWebview({
						type: "vsCodeSetting",
						setting,
						value: vscode.workspace.getConfiguration().get(setting),
					})
				} catch (error) {
					console.error(`Failed to get VSCode setting ${message.setting}:`, error)

					await provider.postMessageToWebview({
						type: "vsCodeSetting",
						setting,
						error: `Failed to get setting: ${error.message}`,
						value: undefined,
					})
				}
			}

			break
		case "alwaysApproveResubmit":
			await updateGlobalState("alwaysApproveResubmit", message.bool ?? false)
			await provider.postStateToWebview()
			break
		case "requestDelaySeconds":
			await updateGlobalState("requestDelaySeconds", message.value ?? 5)
			await provider.postStateToWebview()
			break
		case "writeDelayMs":
			await updateGlobalState("writeDelayMs", message.value)
			await provider.postStateToWebview()
			break
		case "diagnosticsEnabled":
			await updateGlobalState("diagnosticsEnabled", message.bool ?? true)
			await provider.postStateToWebview()
			break
		case "terminalOutputLineLimit":
			// Validate that the line limit is a positive number
			const lineLimit = message.value
			if (typeof lineLimit === "number" && lineLimit > 0) {
				await updateGlobalState("terminalOutputLineLimit", lineLimit)
				await provider.postStateToWebview()
			} else {
				vscode.window.showErrorMessage(
					t("common:errors.invalid_line_limit") || "Terminal output line limit must be a positive number",
				)
			}
			break
		case "terminalOutputCharacterLimit":
			// Validate that the character limit is a positive number
			const charLimit = message.value
			if (typeof charLimit === "number" && charLimit > 0) {
				await updateGlobalState("terminalOutputCharacterLimit", charLimit)
				await provider.postStateToWebview()
			} else {
				vscode.window.showErrorMessage(
					t("common:errors.invalid_character_limit") ||
						"Terminal output character limit must be a positive number",
				)
			}
			break
		case "terminalShellIntegrationTimeout":
			await updateGlobalState("terminalShellIntegrationTimeout", message.value)
			await provider.postStateToWebview()
			if (message.value !== undefined) {
				Terminal.setShellIntegrationTimeout(message.value)
			}
			break
		case "terminalShellIntegrationDisabled":
			await updateGlobalState("terminalShellIntegrationDisabled", message.bool)
			await provider.postStateToWebview()
			if (message.bool !== undefined) {
				Terminal.setShellIntegrationDisabled(message.bool)
			}
			break
		case "terminalCommandDelay":
			await updateGlobalState("terminalCommandDelay", message.value)
			await provider.postStateToWebview()
			if (message.value !== undefined) {
				Terminal.setCommandDelay(message.value)
			}
			break
		case "terminalPowershellCounter":
			await updateGlobalState("terminalPowershellCounter", message.bool)
			await provider.postStateToWebview()
			if (message.bool !== undefined) {
				Terminal.setPowershellCounter(message.bool)
			}
			break
		case "terminalZshClearEolMark":
			await updateGlobalState("terminalZshClearEolMark", message.bool)
			await provider.postStateToWebview()
			if (message.bool !== undefined) {
				Terminal.setTerminalZshClearEolMark(message.bool)
			}
			break
		case "terminalZshOhMy":
			await updateGlobalState("terminalZshOhMy", message.bool)
			await provider.postStateToWebview()
			if (message.bool !== undefined) {
				Terminal.setTerminalZshOhMy(message.bool)
			}
			break
		case "terminalZshP10k":
			await updateGlobalState("terminalZshP10k", message.bool)
			await provider.postStateToWebview()
			if (message.bool !== undefined) {
				Terminal.setTerminalZshP10k(message.bool)
			}
			break
		case "terminalZdotdir":
			await updateGlobalState("terminalZdotdir", message.bool)
			await provider.postStateToWebview()
			if (message.bool !== undefined) {
				Terminal.setTerminalZdotdir(message.bool)
			}
			break
		case "terminalCompressProgressBar":
			await updateGlobalState("terminalCompressProgressBar", message.bool)
			await provider.postStateToWebview()
			if (message.bool !== undefined) {
				Terminal.setCompressProgressBar(message.bool)
			}
			break
		case "mode":
			await provider.handleModeSwitch(message.text as Mode)
			break
		case "updateSupportPrompt":
			try {
				if (!message?.values) {
					return
				}

				// Replace all prompts with the new values from the cached state
				await updateGlobalState("customSupportPrompts", message.values)
				await provider.postStateToWebview()
			} catch (error) {
				provider.log(
					`Error update support prompt: ${JSON.stringify(error, Object.getOwnPropertyNames(error), 2)}`,
				)
				vscode.window.showErrorMessage(t("common:errors.update_support_prompt"))
			}
			break
		case "updatePrompt":
			if (message.promptMode && message.customPrompt !== undefined) {
				const existingPrompts = getGlobalState("customModePrompts") ?? {}
				const updatedPrompts = { ...existingPrompts, [message.promptMode]: message.customPrompt }
				await updateGlobalState("customModePrompts", updatedPrompts)
				const currentState = await provider.getStateToPostToWebview()
				const stateWithPrompts = {
					...currentState,
					customModePrompts: updatedPrompts,
					hasOpenedModeSelector: currentState.hasOpenedModeSelector ?? false,
				}
				provider.postMessageToWebview({ type: "state", state: stateWithPrompts })

				if (TelemetryService.hasInstance()) {
					// Determine which setting was changed by comparing objects
					const oldPrompt = existingPrompts[message.promptMode] || {}
					const newPrompt = message.customPrompt
					const changedSettings = Object.keys(newPrompt).filter(
						(key) =>
							JSON.stringify((oldPrompt as Record<string, unknown>)[key]) !==
							JSON.stringify((newPrompt as Record<string, unknown>)[key]),
					)

					if (changedSettings.length > 0) {
						TelemetryService.instance.captureModeSettingChanged(changedSettings[0])
					}
				}
			}
			break
		case "deleteMessage": {
			if (provider.getCurrentTask() && typeof message.value === "number" && message.value) {
				await handleMessageModificationsOperation(message.value, "delete")
			}
			break
		}
		case "submitEditedMessage": {
			if (
				provider.getCurrentTask() &&
				typeof message.value === "number" &&
				message.value &&
				message.editedMessageContent
			) {
				await handleMessageModificationsOperation(
					message.value,
					"edit",
					message.editedMessageContent,
					message.images,
				)
			}
			break
		}
		case "screenshotQuality":
			await updateGlobalState("screenshotQuality", message.value)
			await provider.postStateToWebview()
			break
		case "maxOpenTabsContext":
			const tabCount = Math.min(Math.max(0, message.value ?? 20), 500)
			await updateGlobalState("maxOpenTabsContext", tabCount)
			await provider.postStateToWebview()
			break
		case "maxWorkspaceFiles":
			const fileCount = Math.min(Math.max(0, message.value ?? 200), 500)
			await updateGlobalState("maxWorkspaceFiles", fileCount)
			await provider.postStateToWebview()
			break
		case "alwaysAllowFollowupQuestions":
			await updateGlobalState("alwaysAllowFollowupQuestions", message.bool ?? false)
			await provider.postStateToWebview()
			break
		case "followupAutoApproveTimeoutMs":
			await updateGlobalState("followupAutoApproveTimeoutMs", message.value)
			await provider.postStateToWebview()
			break
		case "browserToolEnabled":
			await updateGlobalState("browserToolEnabled", message.bool ?? true)
			await provider.postStateToWebview()
			break
		case "language":
			changeLanguage(message.text ?? "en")
			await updateGlobalState("language", message.text as Language)
			ErrorCodeManager.getInstance().refreshErrorCodes()
			await provider.postStateToWebview()
			break
		case "openRouterImageApiKey":
			await provider.contextProxy.setValue("openRouterImageApiKey", message.text)
			await provider.postStateToWebview()
			break
		case "openRouterImageGenerationSelectedModel":
			await provider.contextProxy.setValue("openRouterImageGenerationSelectedModel", message.text)
			await provider.postStateToWebview()
			break
		case "showRooIgnoredFiles":
			await updateGlobalState("showRooIgnoredFiles", message.bool ?? false)
			await provider.postStateToWebview()
			break
		case "hasOpenedModeSelector":
			await updateGlobalState("hasOpenedModeSelector", message.bool ?? true)
			await provider.postStateToWebview()
			break
		case "maxReadFileLine":
			await updateGlobalState("maxReadFileLine", message.value)
			await provider.postStateToWebview()
			break
		case "maxImageFileSize":
			await updateGlobalState("maxImageFileSize", message.value)
			await provider.postStateToWebview()
			break
		case "maxTotalImageSize":
			await updateGlobalState("maxTotalImageSize", message.value)
			await provider.postStateToWebview()
			break
		case "maxConcurrentFileReads":
			const valueToSave = message.value // Capture the value intended for saving
			await updateGlobalState("maxConcurrentFileReads", valueToSave)
			await provider.postStateToWebview()
			break
		case "includeDiagnosticMessages":
			// Only apply default if the value is truly undefined (not false)
			const includeValue = message.bool !== undefined ? message.bool : true
			await updateGlobalState("includeDiagnosticMessages", includeValue)
			await provider.postStateToWebview()
			break
		case "maxDiagnosticMessages":
			await updateGlobalState("maxDiagnosticMessages", message.value ?? 50)
			await provider.postStateToWebview()
			break
		case "setHistoryPreviewCollapsed": // Add the new case handler
			await updateGlobalState("historyPreviewCollapsed", message.bool ?? false)
			// No need to call postStateToWebview here as the UI already updated optimistically
			break
		case "toggleApiConfigPin":
			if (message.text) {
				const currentPinned = getGlobalState("pinnedApiConfigs") ?? {}
				const updatedPinned: Record<string, boolean> = { ...currentPinned }

				if (currentPinned[message.text]) {
					delete updatedPinned[message.text]
				} else {
					updatedPinned[message.text] = true
				}

				await updateGlobalState("pinnedApiConfigs", updatedPinned)
				await provider.postStateToWebview()
			}
			break
		case "enhancementApiConfigId":
			await updateGlobalState("enhancementApiConfigId", message.text)
			await provider.postStateToWebview()
			break
		case "includeTaskHistoryInEnhance":
			await updateGlobalState("includeTaskHistoryInEnhance", message.bool ?? true)
			await provider.postStateToWebview()
			break
		case "condensingApiConfigId":
			await updateGlobalState("condensingApiConfigId", message.text)
			await provider.postStateToWebview()
			break
		case "updateCondensingPrompt":
			// Store the condensing prompt in customSupportPrompts["CONDENSE"] instead of customCondensingPrompt
			const currentSupportPrompts = getGlobalState("customSupportPrompts") ?? {}
			const updatedSupportPrompts = { ...currentSupportPrompts, CONDENSE: message.text }
			await updateGlobalState("customSupportPrompts", updatedSupportPrompts)
			// Also update the old field for backward compatibility during migration
			await updateGlobalState("customCondensingPrompt", message.text)
			await provider.postStateToWebview()
			break
		case "profileThresholds":
			await updateGlobalState("profileThresholds", message.values)
			await provider.postStateToWebview()
			break
		case "autoApprovalEnabled":
			await updateGlobalState("autoApprovalEnabled", message.bool ?? false)
			await provider.postStateToWebview()
			break
		case "showAutoApproveSettingsAtChat":
			await updateGlobalState("showAutoApproveSettingsAtChat", message.bool ?? false)
			await provider.postStateToWebview()
			break
		case "enhancePrompt":
			if (message.text) {
				try {
					const state = await provider.getState()

					const {
						apiConfiguration,
						customSupportPrompts,
						listApiConfigMeta = [],
						enhancementApiConfigId,
						includeTaskHistoryInEnhance,
					} = state

					const currentCline = provider.getCurrentTask()

					const result = await MessageEnhancer.enhanceMessage({
						text: message.text,
						apiConfiguration,
						customSupportPrompts,
						listApiConfigMeta,
						enhancementApiConfigId,
						includeTaskHistoryInEnhance,
						currentClineMessages: currentCline?.clineMessages,
						providerSettingsManager: provider.providerSettingsManager,
					})

					if (result.success && result.enhancedText) {
						// Capture telemetry for prompt enhancement
						MessageEnhancer.captureTelemetry(currentCline?.taskId, includeTaskHistoryInEnhance)
						await provider.postMessageToWebview({ type: "enhancedPrompt", text: result.enhancedText })
					} else {
						throw new Error(result.error || "Unknown error")
					}
				} catch (error) {
					provider.log(
						`Error enhancing prompt: ${JSON.stringify(error, Object.getOwnPropertyNames(error), 2)}`,
					)

					vscode.window.showErrorMessage(t("common:errors.enhance_prompt"))
					await provider.postMessageToWebview({ type: "enhancedPrompt" })
				}
			}
			break
		case "getSystemPrompt":
			try {
				const systemPrompt = await generateSystemPrompt(provider, message)

				await provider.postMessageToWebview({
					type: "systemPrompt",
					text: systemPrompt,
					mode: message.mode,
				})
			} catch (error) {
				provider.log(
					`Error getting system prompt:  ${JSON.stringify(error, Object.getOwnPropertyNames(error), 2)}`,
				)
				vscode.window.showErrorMessage(t("common:errors.get_system_prompt"))
			}
			break
		case "copySystemPrompt":
			try {
				const systemPrompt = await generateSystemPrompt(provider, message)

				await vscode.env.clipboard.writeText(systemPrompt)
				await vscode.window.showInformationMessage(t("common:info.clipboard_copy"))
			} catch (error) {
				provider.log(
					`Error getting system prompt:  ${JSON.stringify(error, Object.getOwnPropertyNames(error), 2)}`,
				)
				vscode.window.showErrorMessage(t("common:errors.get_system_prompt"))
			}
			break
		case "searchCommits": {
			const cwd = getCurrentCwd()
			if (cwd) {
				try {
					const commits = await searchCommits(message.query || "", cwd)
					await provider.postMessageToWebview({
						type: "commitSearchResults",
						commits,
					})
				} catch (error) {
					provider.log(
						`Error searching commits: ${JSON.stringify(error, Object.getOwnPropertyNames(error), 2)}`,
					)
					vscode.window.showErrorMessage(t("common:errors.search_commits"))
				}
			}
			break
		}
		case "searchFiles": {
			const workspacePath = getCurrentCwd()

			if (!workspacePath) {
				// Handle case where workspace path is not available
				await provider.postMessageToWebview({
					type: "fileSearchResults",
					results: [],
					requestId: message.requestId,
					error: "No workspace path available",
				})
				break
			}
			try {
				// Call file search service with query from message
				const results = await searchWorkspaceFiles(
					message.query || "",
					workspacePath,
					20, // Use default limit, as filtering is now done in the backend
				)

				// Send results back to webview
				await provider.postMessageToWebview({
					type: "fileSearchResults",
					results,
					requestId: message.requestId,
				})
			} catch (error) {
				const errorMessage = error instanceof Error ? error.message : String(error)

				// Send error response to webview
				await provider.postMessageToWebview({
					type: "fileSearchResults",
					results: [],
					error: errorMessage,
					requestId: message.requestId,
				})
			}
			break
		}
		case "updateTodoList": {
			const payload = message.payload as { todos?: any[] }
			const todos = payload?.todos
			if (Array.isArray(todos)) {
				await setPendingTodoList(todos)
			}
			break
		}
		case "saveApiConfiguration":
			if (message.text && message.apiConfiguration) {
				try {
					await provider.providerSettingsManager.saveConfig(message.text, message.apiConfiguration)
					const listApiConfig = await provider.providerSettingsManager.listConfig()
					await updateGlobalState("listApiConfigMeta", listApiConfig)
				} catch (error) {
					provider.log(
						`Error save api configuration: ${JSON.stringify(error, Object.getOwnPropertyNames(error), 2)}`,
					)
					vscode.window.showErrorMessage(t("common:errors.save_api_config"))
				}
			}
			break
		case "upsertApiConfiguration":
			if (message.text && message.apiConfiguration) {
				if (message.apiConfiguration.apiProvider === "zgsm") {
					await provider.providerSettingsManager.saveMergeConfig(
						{
							zgsmBaseUrl: message.apiConfiguration.zgsmBaseUrl,
						},
						(name, { apiProvider }) => {
							return apiProvider === "zgsm" && name !== message.text
						},
					)
				}
				await provider.upsertProviderProfile(message.text, message.apiConfiguration)
				if (message.apiConfiguration?.zgsmAccessToken) {
					writeCostrictAccessToken(message.apiConfiguration?.zgsmAccessToken)
				}
			}
			break
		case "renameApiConfiguration":
			if (message.values && message.apiConfiguration) {
				try {
					const { oldName, newName } = message.values

					if (oldName === newName) {
						break
					}

					// Load the old configuration to get its ID.
					const { id } = await provider.providerSettingsManager.getProfile({ name: oldName })

					// Create a new configuration with the new name and old ID.
					await provider.providerSettingsManager.saveConfig(newName, { ...message.apiConfiguration, id })

					// Delete the old configuration.
					await provider.providerSettingsManager.deleteConfig(oldName)

					// Re-activate to update the global settings related to the
					// currently activated provider profile.
					await provider.activateProviderProfile({ name: newName })
				} catch (error) {
					provider.log(
						`Error rename api configuration: ${JSON.stringify(error, Object.getOwnPropertyNames(error), 2)}`,
					)

					vscode.window.showErrorMessage(t("common:errors.rename_api_config"))
				}
			}
			break
		case "loadApiConfiguration":
			if (message.text) {
				try {
					await provider.activateProviderProfile({ name: message.text })
				} catch (error) {
					provider.log(
						`Error load api configuration: ${JSON.stringify(error, Object.getOwnPropertyNames(error), 2)}`,
					)
					vscode.window.showErrorMessage(t("common:errors.load_api_config"))
				}
			}
			break
		case "loadApiConfigurationById":
			if (message.text) {
				try {
					await provider.activateProviderProfile({ id: message.text })
				} catch (error) {
					provider.log(
						`Error load api configuration by ID: ${JSON.stringify(error, Object.getOwnPropertyNames(error), 2)}`,
					)
					vscode.window.showErrorMessage(t("common:errors.load_api_config"))
				}
			}
			break
		case "deleteApiConfiguration":
			if (message.text) {
				const answer = await vscode.window.showInformationMessage(
					t("common:confirmation.delete_config_profile"),
					{ modal: true },
					t("common:answers.yes"),
				)

				if (answer !== t("common:answers.yes")) {
					break
				}

				const oldName = message.text

				const newName = (await provider.providerSettingsManager.listConfig()).filter(
					(c) => c.name !== oldName,
				)[0]?.name

				if (!newName) {
					vscode.window.showErrorMessage(t("common:errors.delete_api_config"))
					return
				}

				try {
					await provider.providerSettingsManager.deleteConfig(oldName)
					await provider.activateProviderProfile({ name: newName })
				} catch (error) {
					provider.log(
						`Error delete api configuration: ${JSON.stringify(error, Object.getOwnPropertyNames(error), 2)}`,
					)

					vscode.window.showErrorMessage(t("common:errors.delete_api_config"))
				}
			}
			break
		case "deleteMessageConfirm":
			if (message.messageTs) {
				await handleDeleteMessageConfirm(message.messageTs, message.restoreCheckpoint)
			}
			break
		case "editMessageConfirm":
			if (message.messageTs && message.text) {
				await handleEditMessageConfirm(
					message.messageTs,
					message.text,
					message.restoreCheckpoint,
					message.images,
				)
			}
			break
		case "getListApiConfiguration":
			try {
				const listApiConfig = await provider.providerSettingsManager.listConfig()
				await updateGlobalState("listApiConfigMeta", listApiConfig)
				provider.postMessageToWebview({ type: "listApiConfig", listApiConfig })
			} catch (error) {
				provider.log(
					`Error get list api configuration: ${JSON.stringify(error, Object.getOwnPropertyNames(error), 2)}`,
				)
				vscode.window.showErrorMessage(t("common:errors.list_api_config"))
			}
			break
		case "updateExperimental": {
			if (!message.values) {
				break
			}

			const updatedExperiments = {
				...(getGlobalState("experiments") ?? experimentDefault),
				...message.values,
			}

			await updateGlobalState("experiments", updatedExperiments)

			await provider.postStateToWebview()
			break
		}
		case "updateMcpTimeout":
			if (message.serverName && typeof message.timeout === "number") {
				try {
					await provider
						.getMcpHub()
						?.updateServerTimeout(
							message.serverName,
							message.timeout,
							message.source as "global" | "project",
						)
				} catch (error) {
					provider.log(
						`Failed to update timeout for ${message.serverName}: ${JSON.stringify(error, Object.getOwnPropertyNames(error), 2)}`,
					)
					vscode.window.showErrorMessage(t("common:errors.update_server_timeout"))
				}
			}
			break
		case "updateCustomMode":
			if (message.modeConfig) {
				// Check if this is a new mode or an update to an existing mode
				const existingModes = await provider.customModesManager.getCustomModes()
				const isNewMode = !existingModes.some((mode) => mode.slug === message.modeConfig?.slug)

				await provider.customModesManager.updateCustomMode(message.modeConfig.slug, message.modeConfig)
				// Update state after saving the mode
				const customModes = await provider.customModesManager.getCustomModes()
				await updateGlobalState("customModes", customModes)
				await updateGlobalState("mode", message.modeConfig.slug)
				await provider.postStateToWebview()

				// Track telemetry for custom mode creation or update
				if (TelemetryService.hasInstance()) {
					if (isNewMode) {
						// This is a new custom mode
						TelemetryService.instance.captureCustomModeCreated(
							message.modeConfig.slug,
							message.modeConfig.name,
						)
					} else {
						// Determine which setting was changed by comparing objects
						const existingMode = existingModes.find((mode) => mode.slug === message.modeConfig?.slug)
						const changedSettings = existingMode
							? Object.keys(message.modeConfig).filter(
									(key) =>
										JSON.stringify((existingMode as Record<string, unknown>)[key]) !==
										JSON.stringify((message.modeConfig as Record<string, unknown>)[key]),
								)
							: []

						if (changedSettings.length > 0) {
							TelemetryService.instance.captureModeSettingChanged(changedSettings[0])
						}
					}
				}
			}
			break
		case "deleteCustomMode":
			if (message.slug) {
				// Get the mode details to determine source and rules folder path
				const customModes = await provider.customModesManager.getCustomModes()
				const modeToDelete = customModes.find((mode) => mode.slug === message.slug)

				if (!modeToDelete) {
					break
				}

				// Determine the scope based on source (project or global)
				const scope = modeToDelete.source || "global"

				// Determine the rules folder path
				let rulesFolderPath: string
				if (scope === "project") {
					const workspacePath = getWorkspacePath()
					if (workspacePath) {
						rulesFolderPath = path.join(workspacePath, ".roo", `rules-${message.slug}`)
					} else {
						rulesFolderPath = path.join(".roo", `rules-${message.slug}`)
					}
				} else {
					// Global scope - use OS home directory
					const homeDir = os.homedir()
					rulesFolderPath = path.join(homeDir, ".roo", `rules-${message.slug}`)
				}

				// Check if the rules folder exists
				const rulesFolderExists = await fileExistsAtPath(rulesFolderPath)

				// If this is a check request, send back the folder info
				if (message.checkOnly) {
					await provider.postMessageToWebview({
						type: "deleteCustomModeCheck",
						slug: message.slug,
						rulesFolderPath: rulesFolderExists ? rulesFolderPath : undefined,
					})
					break
				}

				// Delete the mode
				await provider.customModesManager.deleteCustomMode(message.slug)

				// Delete the rules folder if it exists
				if (rulesFolderExists) {
					try {
						await fs.rm(rulesFolderPath, { recursive: true, force: true })
						provider.log(`Deleted rules folder for mode ${message.slug}: ${rulesFolderPath}`)
					} catch (error) {
						provider.log(`Failed to delete rules folder for mode ${message.slug}: ${error}`)
						// Notify the user about the failure
						vscode.window.showErrorMessage(
							t("common:errors.delete_rules_folder_failed", {
								rulesFolderPath,
								error: error instanceof Error ? error.message : String(error),
							}),
						)
						// Continue with mode deletion even if folder deletion fails
					}
				}

				// Switch back to default mode after deletion
				await updateGlobalState("mode", defaultModeSlug)
				await provider.postStateToWebview()
			}
			break
		case "exportMode":
			if (message.slug) {
				try {
					// Get custom mode prompts to check if built-in mode has been customized
					const customModePrompts = getGlobalState("customModePrompts") || {}
					const customPrompt = customModePrompts[message.slug]

					// Export the mode with any customizations merged directly
					const result = await provider.customModesManager.exportModeWithRules(message.slug, customPrompt)

					if (result.success && result.yaml) {
						// Get last used directory for export
						const lastExportPath = getGlobalState("lastModeExportPath")
						let defaultUri: vscode.Uri

						if (lastExportPath) {
							// Use the directory from the last export
							const lastDir = path.dirname(lastExportPath)
							defaultUri = vscode.Uri.file(path.join(lastDir, `${message.slug}-export.yaml`))
						} else {
							// Default to workspace or home directory
							const workspaceFolders = vscode.workspace.workspaceFolders
							if (workspaceFolders && workspaceFolders.length > 0) {
								defaultUri = vscode.Uri.file(
									path.join(workspaceFolders[0].uri.fsPath, `${message.slug}-export.yaml`),
								)
							} else {
								defaultUri = vscode.Uri.file(`${message.slug}-export.yaml`)
							}
						}

						// Show save dialog
						const saveUri = await vscode.window.showSaveDialog({
							defaultUri,
							filters: {
								"YAML files": ["yaml", "yml"],
							},
							title: "Save mode export",
						})

						if (saveUri && result.yaml) {
							// Save the directory for next time
							await updateGlobalState("lastModeExportPath", saveUri.fsPath)

							// Write the file to the selected location
							await fs.writeFile(saveUri.fsPath, result.yaml, "utf-8")

							// Send success message to webview
							provider.postMessageToWebview({
								type: "exportModeResult",
								success: true,
								slug: message.slug,
							})

							// Show info message
							vscode.window.showInformationMessage(t("common:info.mode_exported", { mode: message.slug }))
						} else {
							// User cancelled the save dialog
							provider.postMessageToWebview({
								type: "exportModeResult",
								success: false,
								error: "Export cancelled",
								slug: message.slug,
							})
						}
					} else {
						// Send error message to webview
						provider.postMessageToWebview({
							type: "exportModeResult",
							success: false,
							error: result.error,
							slug: message.slug,
						})
					}
				} catch (error) {
					const errorMessage = error instanceof Error ? error.message : String(error)
					provider.log(`Failed to export mode ${message.slug}: ${errorMessage}`)

					// Send error message to webview
					provider.postMessageToWebview({
						type: "exportModeResult",
						success: false,
						error: errorMessage,
						slug: message.slug,
					})
				}
			}
			break
		case "importMode":
			try {
				// Get last used directory for import
				const lastImportPath = getGlobalState("lastModeImportPath")
				let defaultUri: vscode.Uri | undefined

				if (lastImportPath) {
					// Use the directory from the last import
					const lastDir = path.dirname(lastImportPath)
					defaultUri = vscode.Uri.file(lastDir)
				} else {
					// Default to workspace or home directory
					const workspaceFolders = vscode.workspace.workspaceFolders
					if (workspaceFolders && workspaceFolders.length > 0) {
						defaultUri = vscode.Uri.file(workspaceFolders[0].uri.fsPath)
					}
				}

				// Show file picker to select YAML file
				const fileUri = await vscode.window.showOpenDialog({
					canSelectFiles: true,
					canSelectFolders: false,
					canSelectMany: false,
					defaultUri,
					filters: {
						"YAML files": ["yaml", "yml"],
					},
					title: "Select mode export file to import",
				})

				if (fileUri && fileUri[0]) {
					// Save the directory for next time
					await updateGlobalState("lastModeImportPath", fileUri[0].fsPath)

					// Read the file content
					const yamlContent = await fs.readFile(fileUri[0].fsPath, "utf-8")

					// Import the mode with the specified source level
					const result = await provider.customModesManager.importModeWithRules(
						yamlContent,
						message.source || "project", // Default to project if not specified
					)

					if (result.success) {
						// Update state after importing
						const customModes = await provider.customModesManager.getCustomModes()
						await updateGlobalState("customModes", customModes)
						await provider.postStateToWebview()

						// Send success message to webview
						provider.postMessageToWebview({
							type: "importModeResult",
							success: true,
						})

						// Show success message
						vscode.window.showInformationMessage(t("common:info.mode_imported"))
					} else {
						// Send error message to webview
						provider.postMessageToWebview({
							type: "importModeResult",
							success: false,
							error: result.error,
						})

						// Show error message
						vscode.window.showErrorMessage(t("common:errors.mode_import_failed", { error: result.error }))
					}
				} else {
					// User cancelled the file dialog - reset the importing state
					provider.postMessageToWebview({
						type: "importModeResult",
						success: false,
						error: "cancelled",
					})
				}
			} catch (error) {
				const errorMessage = error instanceof Error ? error.message : String(error)
				provider.log(`Failed to import mode: ${errorMessage}`)

				// Send error message to webview
				provider.postMessageToWebview({
					type: "importModeResult",
					success: false,
					error: errorMessage,
				})

				// Show error message
				vscode.window.showErrorMessage(t("common:errors.mode_import_failed", { error: errorMessage }))
			}
			break
		case "checkRulesDirectory":
			if (message.slug) {
				const hasContent = await provider.customModesManager.checkRulesDirectoryHasContent(message.slug)

				provider.postMessageToWebview({
					type: "checkRulesDirectoryResult",
					slug: message.slug,
					hasContent: hasContent,
				})
			}
			break
		case "humanRelayResponse":
			if (message.requestId && message.text) {
				vscode.commands.executeCommand(getCommand("handleHumanRelayResponse"), {
					requestId: message.requestId,
					text: message.text,
					cancelled: false,
				})
			}
			break

		case "humanRelayCancel":
			if (message.requestId) {
				vscode.commands.executeCommand(getCommand("handleHumanRelayResponse"), {
					requestId: message.requestId,
					cancelled: true,
				})
			}
			break

		case "telemetrySetting": {
			const telemetrySetting = message.text as TelemetrySetting
			await updateGlobalState("telemetrySetting", telemetrySetting)
			const isOptedIn = telemetrySetting === "enabled"
			TelemetryService.instance.updateTelemetryState(isOptedIn)
			await provider.postStateToWebview()
			break
		}
		case "cloudButtonClicked": {
			// Navigate to the cloud tab.
			provider.postMessageToWebview({ type: "action", action: "cloudButtonClicked" })
			break
		}
		case "rooCloudSignIn": {
			try {
				TelemetryService.instance.captureEvent(TelemetryEventName.AUTHENTICATION_INITIATED)
				await CloudService.instance.login()
			} catch (error) {
				provider.log(`AuthService#login failed: ${error}`)
				vscode.window.showErrorMessage("Sign in failed.")
			}

			break
		}
		case "rooCloudSignOut": {
			try {
				await CloudService.instance.logout()
				await provider.postStateToWebview()
				provider.postMessageToWebview({ type: "authenticatedUser", userInfo: undefined })
			} catch (error) {
				provider.log(`AuthService#logout failed: ${error}`)
				vscode.window.showErrorMessage("Sign out failed.")
			}

			break
		}

		case "saveCodeIndexSettingsAtomic": {
			if (!message.codeIndexSettings) {
				break
			}

			const settings = message.codeIndexSettings

			try {
				// Check if embedder provider has changed
				const currentConfig = getGlobalState("codebaseIndexConfig") || {}
				const embedderProviderChanged =
					currentConfig.codebaseIndexEmbedderProvider !== settings.codebaseIndexEmbedderProvider

				// Save global state settings atomically
				const globalStateConfig = {
					...currentConfig,
					codebaseIndexEnabled: settings.codebaseIndexEnabled,
					codebaseIndexQdrantUrl: settings.codebaseIndexQdrantUrl,
					codebaseIndexEmbedderProvider: settings.codebaseIndexEmbedderProvider,
					codebaseIndexEmbedderBaseUrl: settings.codebaseIndexEmbedderBaseUrl,
					codebaseIndexEmbedderModelId: settings.codebaseIndexEmbedderModelId,
					codebaseIndexEmbedderModelDimension: settings.codebaseIndexEmbedderModelDimension, // Generic dimension
					codebaseIndexOpenAiCompatibleBaseUrl: settings.codebaseIndexOpenAiCompatibleBaseUrl,
					codebaseIndexSearchMaxResults: settings.codebaseIndexSearchMaxResults,
					codebaseIndexSearchMinScore: settings.codebaseIndexSearchMinScore,
				}

				// Save global state first
				await updateGlobalState("codebaseIndexConfig", globalStateConfig)

				// Save secrets directly using context proxy
				if (settings.codeIndexOpenAiKey !== undefined) {
					await provider.contextProxy.storeSecret("codeIndexOpenAiKey", settings.codeIndexOpenAiKey)
				}
				if (settings.codeIndexQdrantApiKey !== undefined) {
					await provider.contextProxy.storeSecret("codeIndexQdrantApiKey", settings.codeIndexQdrantApiKey)
				}
				if (settings.codebaseIndexOpenAiCompatibleApiKey !== undefined) {
					await provider.contextProxy.storeSecret(
						"codebaseIndexOpenAiCompatibleApiKey",
						settings.codebaseIndexOpenAiCompatibleApiKey,
					)
				}
				if (settings.codebaseIndexGeminiApiKey !== undefined) {
					await provider.contextProxy.storeSecret(
						"codebaseIndexGeminiApiKey",
						settings.codebaseIndexGeminiApiKey,
					)
				}
				if (settings.codebaseIndexMistralApiKey !== undefined) {
					await provider.contextProxy.storeSecret(
						"codebaseIndexMistralApiKey",
						settings.codebaseIndexMistralApiKey,
					)
				}
				if (settings.codebaseIndexVercelAiGatewayApiKey !== undefined) {
					await provider.contextProxy.storeSecret(
						"codebaseIndexVercelAiGatewayApiKey",
						settings.codebaseIndexVercelAiGatewayApiKey,
					)
				}

				// Send success response first - settings are saved regardless of validation
				await provider.postMessageToWebview({
					type: "codeIndexSettingsSaved",
					success: true,
					settings: globalStateConfig,
				})

				// Update webview state
				await provider.postStateToWebview()

				// Then handle validation and initialization for the current workspace
				const currentCodeIndexManager = provider.getCurrentWorkspaceCodeIndexManager()
				if (currentCodeIndexManager) {
					// If embedder provider changed, perform proactive validation
					if (embedderProviderChanged) {
						try {
							// Force handleSettingsChange which will trigger validation
							await currentCodeIndexManager.handleSettingsChange()
						} catch (error) {
							// Validation failed - the error state is already set by handleSettingsChange
							provider.log(
								`Embedder validation failed after provider change: ${error instanceof Error ? error.message : String(error)}`,
							)
							// Send validation error to webview
							await provider.postMessageToWebview({
								type: "indexingStatusUpdate",
								values: currentCodeIndexManager.getCurrentStatus(),
							})
							// Exit early - don't try to start indexing with invalid configuration
							break
						}
					} else {
						// No provider change, just handle settings normally
						try {
							await currentCodeIndexManager.handleSettingsChange()
						} catch (error) {
							// Log but don't fail - settings are saved
							provider.log(
								`Settings change handling error: ${error instanceof Error ? error.message : String(error)}`,
							)
						}
					}

					// Wait a bit more to ensure everything is ready
					await new Promise((resolve) => setTimeout(resolve, 200))

					// Auto-start indexing if now enabled and configured
					if (currentCodeIndexManager.isFeatureEnabled && currentCodeIndexManager.isFeatureConfigured) {
						if (!currentCodeIndexManager.isInitialized) {
							try {
								await currentCodeIndexManager.initialize(provider.contextProxy)
								provider.log(`Code index manager initialized after settings save`)
							} catch (error) {
								provider.log(
									`Code index initialization failed: ${error instanceof Error ? error.message : String(error)}`,
								)
								// Send error status to webview
								await provider.postMessageToWebview({
									type: "indexingStatusUpdate",
									values: currentCodeIndexManager.getCurrentStatus(),
								})
							}
						}
					}
				} else {
					// No workspace open - send error status
					provider.log("Cannot save code index settings: No workspace folder open")
					await provider.postMessageToWebview({
						type: "indexingStatusUpdate",
						values: {
							systemStatus: "Error",
							message: t("embeddings:orchestrator.indexingRequiresWorkspace"),
							processedItems: 0,
							totalItems: 0,
							currentItemUnit: "items",
						},
					})
				}
			} catch (error) {
				provider.log(`Error saving code index settings: ${error.message || error}`)
				await provider.postMessageToWebview({
					type: "codeIndexSettingsSaved",
					success: false,
					error: error.message || "Failed to save settings",
				})
			}
			break
		}

		case "requestIndexingStatus": {
			const manager = provider.getCurrentWorkspaceCodeIndexManager()
			if (!manager) {
				// No workspace open - send error status
				provider.postMessageToWebview({
					type: "indexingStatusUpdate",
					values: {
						systemStatus: "Error",
						message: t("embeddings:orchestrator.indexingRequiresWorkspace"),
						processedItems: 0,
						totalItems: 0,
						currentItemUnit: "items",
						workerspacePath: undefined,
					},
				})
				return
			}

			const status = manager
				? manager.getCurrentStatus()
				: {
						systemStatus: "Standby",
						message: "No workspace folder open",
						processedItems: 0,
						totalItems: 0,
						currentItemUnit: "items",
						workspacePath: undefined,
					}

			provider.postMessageToWebview({
				type: "indexingStatusUpdate",
				values: status,
			})
			break
		}
		case "requestCodeIndexSecretStatus": {
			// Check if secrets are set using the VSCode context directly for async access
			const hasOpenAiKey = !!(await provider.context.secrets.get("codeIndexOpenAiKey"))
			const hasQdrantApiKey = !!(await provider.context.secrets.get("codeIndexQdrantApiKey"))
			const hasOpenAiCompatibleApiKey = !!(await provider.context.secrets.get(
				"codebaseIndexOpenAiCompatibleApiKey",
			))
			const hasGeminiApiKey = !!(await provider.context.secrets.get("codebaseIndexGeminiApiKey"))
			const hasMistralApiKey = !!(await provider.context.secrets.get("codebaseIndexMistralApiKey"))
			const hasVercelAiGatewayApiKey = !!(await provider.context.secrets.get(
				"codebaseIndexVercelAiGatewayApiKey",
			))

			provider.postMessageToWebview({
				type: "codeIndexSecretStatus",
				values: {
					hasOpenAiKey,
					hasQdrantApiKey,
					hasOpenAiCompatibleApiKey,
					hasGeminiApiKey,
					hasMistralApiKey,
					hasVercelAiGatewayApiKey,
				},
			})
			break
		}
		case "startIndexing": {
			try {
				const manager = provider.getCurrentWorkspaceCodeIndexManager()
				if (!manager) {
					// No workspace open - send error status
					provider.postMessageToWebview({
						type: "indexingStatusUpdate",
						values: {
							systemStatus: "Error",
							message: t("embeddings:orchestrator.indexingRequiresWorkspace"),
							processedItems: 0,
							totalItems: 0,
							currentItemUnit: "items",
						},
					})
					provider.log("Cannot start indexing: No workspace folder open")
					return
				}
				if (manager.isFeatureEnabled && manager.isFeatureConfigured) {
					if (!manager.isInitialized) {
						await manager.initialize(provider.contextProxy)
					}

					// startIndexing now handles error recovery internally
					manager.startIndexing()

					// If startIndexing recovered from error, we need to reinitialize
					if (!manager.isInitialized) {
						await manager.initialize(provider.contextProxy)
						// Try starting again after initialization
						manager.startIndexing()
					}
				}
			} catch (error) {
				provider.log(`Error starting indexing: ${error instanceof Error ? error.message : String(error)}`)
			}
			break
		}
		case "clearIndexData": {
			try {
				const manager = provider.getCurrentWorkspaceCodeIndexManager()
				if (!manager) {
					provider.log("Cannot clear index data: No workspace folder open")
					provider.postMessageToWebview({
						type: "indexCleared",
						values: {
							success: false,
							error: t("embeddings:orchestrator.indexingRequiresWorkspace"),
						},
					})
					return
				}
				await manager.clearIndexData()
				provider.postMessageToWebview({ type: "indexCleared", values: { success: true } })
			} catch (error) {
				provider.log(`Error clearing index data: ${error instanceof Error ? error.message : String(error)}`)
				provider.postMessageToWebview({
					type: "indexCleared",
					values: {
						success: false,
						error: error instanceof Error ? error.message : String(error),
					},
				})
			}
			break
		}
		case "zgsmPollCodebaseIndexStatus": {
			try {
				const { apiConfiguration } = await provider.getState()

				if (apiConfiguration?.apiProvider !== "zgsm") {
					provider.log("Only Costrict provider supports this service", "error", "ZgsmCodebaseIndexManager")
					return
				}

				// Get current workspace path
				const workspacePath = getWorkspacePath()
				if (!workspacePath) {
					provider.postMessageToWebview({
						type: "codebaseIndexStatusResponse",
						payload: {
							success: false,
							error: "No workspace folder open",
						},
					})
					return
				}

				// Call ZgsmCodebaseIndexManager.getIndexStatus()
				const zgsmCodebaseIndexManager = ZgsmCodebaseIndexManager.getInstance()
				const response = await zgsmCodebaseIndexManager.getIndexStatus(workspacePath)
				const errorCodeManager = ErrorCodeManager.getInstance()

				const updateFailedReason = (item: IndexStatusInfo) => {
					if (item.status === "failed") {
						item.failedReason = errorCodeManager.getErrorMessageByCode(item.failedReason).message
					}
				}

				if (response?.data?.codegraph) {
					updateFailedReason(response.data.codegraph)
				}
				if (response?.data?.embedding) {
					updateFailedReason(response.data.embedding)
				}

				await provider.postMessageToWebview({
					type: "codebaseIndexStatusResponse",
					payload: {
						workspace: workspacePath,
						status: response.data,
					},
				})
			} catch (error) {
				provider.log(
					`Error polling codebase index status: ${error instanceof Error ? error.message : String(error)}`,
				)
				await provider.postMessageToWebview({
					type: "codebaseIndexStatusResponse",
					payload: {
						success: false,
						error: error instanceof Error ? error.message : String(error),
					},
				})
			}
			break
		}
		case "focusPanelRequest": {
			// Execute the focusPanel command to focus the WebView
			await vscode.commands.executeCommand(getCommand("focusPanel"))
			break
		}
		case "filterMarketplaceItems": {
			if (marketplaceManager && message.filters) {
				try {
					await marketplaceManager.updateWithFilteredItems({
						type: message.filters.type as MarketplaceItemType | undefined,
						search: message.filters.search,
						tags: message.filters.tags,
					})
					await provider.postStateToWebview()
				} catch (error) {
					console.error("Marketplace: Error filtering items:", error)
					vscode.window.showErrorMessage("Failed to filter marketplace items")
				}
			}
			break
		}

		case "fetchMarketplaceData": {
			// Fetch marketplace data on demand
			await provider.fetchMarketplaceData()
			break
		}

		case "installMarketplaceItem": {
			if (marketplaceManager && message.mpItem && message.mpInstallOptions) {
				try {
					const configFilePath = await marketplaceManager.installMarketplaceItem(
						message.mpItem,
						message.mpInstallOptions,
					)
					await provider.postStateToWebview()
					console.log(`Marketplace item installed and config file opened: ${configFilePath}`)

					// Send success message to webview
					provider.postMessageToWebview({
						type: "marketplaceInstallResult",
						success: true,
						slug: message.mpItem.id,
					})
				} catch (error) {
					console.error(`Error installing marketplace item: ${error}`)
					// Send error message to webview
					provider.postMessageToWebview({
						type: "marketplaceInstallResult",
						success: false,
						error: error instanceof Error ? error.message : String(error),
						slug: message.mpItem.id,
					})
				}
			}
			break
		}

		case "removeInstalledMarketplaceItem": {
			if (marketplaceManager && message.mpItem && message.mpInstallOptions) {
				try {
					await marketplaceManager.removeInstalledMarketplaceItem(message.mpItem, message.mpInstallOptions)
					await provider.postStateToWebview()

					// Send success message to webview
					provider.postMessageToWebview({
						type: "marketplaceRemoveResult",
						success: true,
						slug: message.mpItem.id,
					})
				} catch (error) {
					console.error(`Error removing marketplace item: ${error}`)

					// Show error message to user
					vscode.window.showErrorMessage(
						`Failed to remove marketplace item: ${error instanceof Error ? error.message : String(error)}`,
					)

					// Send error message to webview
					provider.postMessageToWebview({
						type: "marketplaceRemoveResult",
						success: false,
						error: error instanceof Error ? error.message : String(error),
						slug: message.mpItem.id,
					})
				}
			} else {
				// MarketplaceManager not available or missing required parameters
				const errorMessage = !marketplaceManager
					? "Marketplace manager is not available"
					: "Missing required parameters for marketplace item removal"
				console.error(errorMessage)

				vscode.window.showErrorMessage(errorMessage)

				if (message.mpItem?.id) {
					provider.postMessageToWebview({
						type: "marketplaceRemoveResult",
						success: false,
						error: errorMessage,
						slug: message.mpItem.id,
					})
				}
			}
			break
		}

		case "installMarketplaceItemWithParameters": {
			if (marketplaceManager && message.payload && "item" in message.payload && "parameters" in message.payload) {
				try {
					const configFilePath = await marketplaceManager.installMarketplaceItem(message.payload.item, {
						parameters: message.payload.parameters,
					})
					await provider.postStateToWebview()
					console.log(`Marketplace item with parameters installed and config file opened: ${configFilePath}`)
				} catch (error) {
					console.error(`Error installing marketplace item with parameters: ${error}`)
					vscode.window.showErrorMessage(
						`Failed to install marketplace item: ${error instanceof Error ? error.message : String(error)}`,
					)
				}
			}
			break
		}

		case "switchTab": {
			if (message.tab) {
				// Capture tab shown event for all switchTab messages (which are user-initiated)
				if (TelemetryService.hasInstance()) {
					TelemetryService.instance.captureTabShown(message.tab)
				}

				await provider.postMessageToWebview({ type: "action", action: "switchTab", tab: message.tab })
			}
			break
		}
		case "requestCommands": {
			try {
				const { getCommands } = await import("../../services/command/commands")
				const commands = await getCommands(getCurrentCwd())

				// Convert to the format expected by the frontend
				const commandList = commands.map((command) => ({
					name: command.name,
					source: command.source,
					filePath: command.filePath,
					description: command.description,
					argumentHint: command.argumentHint,
				}))

				await provider.postMessageToWebview({
					type: "commands",
					commands: commandList,
				})
			} catch (error) {
				provider.log(`Error fetching commands: ${JSON.stringify(error, Object.getOwnPropertyNames(error), 2)}`)
				// Send empty array on error
				await provider.postMessageToWebview({
					type: "commands",
					commands: [],
				})
			}
			break
		}
		case "openCommandFile": {
			try {
				if (message.text) {
					const { getCommand } = await import("../../services/command/commands")
					const command = await getCommand(getCurrentCwd(), message.text)

					if (command && command.filePath) {
						openFile(command.filePath)
					} else {
						vscode.window.showErrorMessage(t("common:errors.command_not_found", { name: message.text }))
					}
				}
			} catch (error) {
				provider.log(
					`Error opening command file: ${JSON.stringify(error, Object.getOwnPropertyNames(error), 2)}`,
				)
				vscode.window.showErrorMessage(t("common:errors.open_command_file"))
			}
			break
		}
		case "deleteCommand": {
			try {
				if (message.text && message.values?.source) {
					const { getCommand } = await import("../../services/command/commands")
					const command = await getCommand(getCurrentCwd(), message.text)

					if (command && command.filePath) {
						// Delete the command file
						await fs.unlink(command.filePath)
						provider.log(`Deleted command file: ${command.filePath}`)
					} else {
						vscode.window.showErrorMessage(t("common:errors.command_not_found", { name: message.text }))
					}
				}
			} catch (error) {
				provider.log(`Error deleting command: ${JSON.stringify(error, Object.getOwnPropertyNames(error), 2)}`)
				vscode.window.showErrorMessage(t("common:errors.delete_command"))
			}
			break
		}
		case "createCommand": {
			try {
				const source = message.values?.source as "global" | "project"
				const fileName = message.text // Custom filename from user input

				if (!source) {
					provider.log("Missing source for createCommand")
					break
				}

				// Determine the commands directory based on source
				let commandsDir: string
				if (source === "global") {
					const globalConfigDir = path.join(os.homedir(), ".roo")
					commandsDir = path.join(globalConfigDir, "commands")
				} else {
					if (!vscode.workspace.workspaceFolders?.length) {
						vscode.window.showErrorMessage(t("common:errors.no_workspace"))
						return
					}
					// Project commands
					const workspaceRoot = getCurrentCwd()
					if (!workspaceRoot) {
						vscode.window.showErrorMessage(t("common:errors.no_workspace_for_project_command"))
						break
					}
					commandsDir = path.join(workspaceRoot, ".roo", "commands")
				}

				// Ensure the commands directory exists
				await fs.mkdir(commandsDir, { recursive: true })

				// Use provided filename or generate a unique one
				let commandName: string
				if (fileName && fileName.trim()) {
					let cleanFileName = fileName.trim()

					// Strip leading slash if present
					if (cleanFileName.startsWith("/")) {
						cleanFileName = cleanFileName.substring(1)
					}

					// Remove .md extension if present BEFORE slugification
					if (cleanFileName.toLowerCase().endsWith(".md")) {
						cleanFileName = cleanFileName.slice(0, -3)
					}

					// Slugify the command name: lowercase, replace spaces with dashes, remove special characters
					commandName = cleanFileName
						.toLowerCase()
						.replace(/\s+/g, "-") // Replace spaces with dashes
						.replace(/[^a-z0-9-]/g, "") // Remove special characters except dashes
						.replace(/-+/g, "-") // Replace multiple dashes with single dash
						.replace(/^-|-$/g, "") // Remove leading/trailing dashes

					// Ensure we have a valid command name
					if (!commandName || commandName.length === 0) {
						commandName = "new-command"
					}
				} else {
					// Generate a unique command name
					commandName = "new-command"
					let counter = 1
					let filePath = path.join(commandsDir, `${commandName}.md`)

					while (
						await fs
							.access(filePath)
							.then(() => true)
							.catch(() => false)
					) {
						commandName = `new-command-${counter}`
						filePath = path.join(commandsDir, `${commandName}.md`)
						counter++
					}
				}

				const filePath = path.join(commandsDir, `${commandName}.md`)

				// Check if file already exists
				if (
					await fs
						.access(filePath)
						.then(() => true)
						.catch(() => false)
				) {
					vscode.window.showErrorMessage(t("common:errors.command_already_exists", { commandName }))
					break
				}

				// Create the command file with template content
				const templateContent = t("common:errors.command_template_content")

				await fs.writeFile(filePath, templateContent, "utf8")
				provider.log(`Created new command file: ${filePath}`)

				// Open the new file in the editor
				openFile(filePath)

				// Refresh commands list
				const { getCommands } = await import("../../services/command/commands")
				const commands = await getCommands(getCurrentCwd() || "")
				const commandList = commands.map((command) => ({
					name: command.name,
					source: command.source,
					filePath: command.filePath,
					description: command.description,
					argumentHint: command.argumentHint,
				}))
				await provider.postMessageToWebview({
					type: "commands",
					commands: commandList,
				})
			} catch (error) {
				provider.log(`Error creating command: ${JSON.stringify(error, Object.getOwnPropertyNames(error), 2)}`)
				vscode.window.showErrorMessage(t("common:errors.create_command_failed"))
			}
			break
		}

		case "insertTextIntoTextarea": {
			const text = message.text
			if (text) {
				// Send message to insert text into the chat textarea
				await provider.postMessageToWebview({
					type: "insertTextIntoTextarea",
					text: text,
				})
			}
			break
		}
		case "zgsmCodebaseIndexEnabled": {
			try {
				const oldEnabled = getGlobalState("zgsmCodebaseIndexEnabled")
				if (oldEnabled === message.bool) return
				const { apiConfiguration } = await provider.getState()

				if (apiConfiguration?.apiProvider !== "zgsm") {
					provider.log("Only Costrict provider supports this service", "error", "ZgsmCodebaseIndexManager")
					return
				}
				// Get switch status from message.bool
				const isEnabled = message.bool
				const startTime = Date.now()
				if (isEnabled === undefined) {
					provider.log(
						"zgsmCodebaseIndexEnabled message missing bool parameter",
						"error",
						"ZgsmCodebaseIndexManager",
					)
					vscode.window.showErrorMessage("Codebase index switch status is invalid")
					break
				}

				// Get current workspace path
				const workspacePath = getWorkspacePath()
				if (!workspacePath) {
					provider.log("Unable to get workspace path", "error", "ZgsmCodebaseIndexManager")
					vscode.window.showErrorMessage("Unable to get workspace path")
					break
				}

				// Build IndexSwitchRequest object
				const switchRequest: IndexSwitchRequest = {
					workspace: workspacePath,
					switch: isEnabled ? "on" : "off",
				}

				// Get ZgsmCodebaseIndexManager instance and call toggleIndexSwitch method
				const zgsmCodebaseIndexManager = ZgsmCodebaseIndexManager.getInstance()
				const result = await zgsmCodebaseIndexManager.toggleIndexSwitch(switchRequest)

				if (result.success) {
					// Save state to global storage
					await updateGlobalState("zgsmCodebaseIndexEnabled", isEnabled)

					provider.log(
						`Codebase index feature has been ${isEnabled ? "enabled" : "disabled"}: ${workspacePath}`,
						"info",
						"ZgsmCodebaseIndexManager",
					)
					zgsmCodebaseIndexManager.restartClient()
					await provider.postMessageToWebview({
						type: "zgsmCodebaseIndexEnabled",
						payload: isEnabled,
					})
				} else {
					await updateGlobalState("zgsmCodebaseIndexEnabled", oldEnabled)

					provider.log(
						`Codebase index switch operation failed: ${result.message}`,
						"error",
						"ZgsmCodebaseIndexManager",
					)
					await provider.postMessageToWebview({
						type: "zgsmCodebaseIndexEnabled",
						payload: oldEnabled,
					})
				}
			} catch (error) {
				const errorMessage =
					error instanceof Error
						? error.message
						: "Unknown error occurred during codebase index switch operation"
				provider.log(errorMessage, "error", "ZgsmCodebaseIndexManager")
			} finally {
				// Update UI status
				await provider.postStateToWebview()
			}
			break
		}
		case "zgsmRebuildCodebaseIndex": {
			try {
				const { apiConfiguration } = await provider.getState()

				if (apiConfiguration?.apiProvider !== "zgsm") {
					provider.log("Only Costrict provider supports this service", "error", "ZgsmCodebaseIndexManager")
					return
				}
				const zgsmCodebaseIndexManager = ZgsmCodebaseIndexManager.getInstance()

				// Get workspace path
				const workspacePath = getWorkspacePath() || ""
				const rebuildType = message.values?.type || "all"
				const path = message.values?.path || workspacePath

				// Build IndexBuildRequest
				const indexBuildRequest = {
					workspace: workspacePath,
					path: path,
					type: rebuildType,
				}

				// Call ZgsmCodebaseIndexManager.triggerIndexBuild()
				const result = await zgsmCodebaseIndexManager.triggerIndexBuild(indexBuildRequest)

				if (result.success) {
					provider.log(
						`Successfully triggered index rebuild: ${rebuildType}`,
						"info",
						"ZgsmCodebaseIndexManager",
					)
				} else {
					provider.log(
						`Failed to trigger index rebuild: ${result.message}`,
						"error",
						"ZgsmCodebaseIndexManager",
					)
				}
			} catch (error) {
				const errorMessage =
					error instanceof Error ? error.message : "Unknown error occurred when triggering index rebuild"
				provider.log(errorMessage, "error", "ZgsmCodebaseIndexManager")
			} finally {
				await provider.postStateToWebview()
			}
			break
		}
		case "startCodereview": {
			try {
				const { targets } = message.values ?? {}
				if (targets && targets.length) {
					const reviewInstance = CodeReviewService.getInstance()
					reviewInstance.startReview(targets)
				}
			} catch (err) {}
			break
		}
		case "settingsButtonclicked": {
			provider.postMessageToWebview({
				type: "action",
				action: "settingsButtonClicked",
				values: message.values ?? {},
			})
			break
		}
		case "copyError": {
			const { message: errorMessage } = message.values ?? {}
			const { apiConfiguration } = await provider.getState()
			const httpProxy = process.env.http_proxy || process.env.HTTP_PROXY
			const httpsProxy = process.env.https_proxy || process.env.HTTPS_PROXY
			try {
				await vscode.env.clipboard.writeText(dedent`
					message: ${errorMessage}
					provider: ${apiConfiguration.apiProvider}
					Model: ${apiConfiguration.apiProvider === "zgsm" ? apiConfiguration.zgsmModelId : apiConfiguration.apiModelId}
					${apiConfiguration.apiProvider === "zgsm" ? `BaseUrl: ${apiConfiguration.zgsmBaseUrl}` : ""}
					vscodeVersion: ${vscode.version}
					pluginVersion: ${Package.version}
					httpProxy: ${httpProxy}
					httpsProxy: ${httpsProxy}
				`)
				vscode.window.showInformationMessage(t("common:window.success.copy_success"))
			} catch (err) {
				console.log(err)
			}
			break
		}
		case "showMdmAuthRequiredNotification": {
			// Show notification that organization requires authentication
			vscode.window.showWarningMessage(t("common:mdm.info.organization_requires_auth"))
			break
		}

		/**
		 * Chat Message Queue
		 */

		case "queueMessage": {
			provider.getCurrentTask()?.messageQueueService.addMessage(message.text ?? "", message.images)
			break
		}
		case "removeQueuedMessage": {
			provider.getCurrentTask()?.messageQueueService.removeMessage(message.text ?? "")
			break
		}
		case "editQueuedMessage": {
			if (message.payload) {
				const { id, text, images } = message.payload as EditQueuedMessagePayload
				provider.getCurrentTask()?.messageQueueService.updateMessage(id, text, images)
			}

			break
		}
	}
}<|MERGE_RESOLUTION|>--- conflicted
+++ resolved
@@ -1206,39 +1206,25 @@
 			await updateGlobalState("enableMcpServerCreation", message.bool ?? true)
 			await provider.postStateToWebview()
 			break
-<<<<<<< HEAD
 		// case "remoteControlEnabled":
 		// 	try {
-		// 		await CloudService.instance.updateUserSettings({
-		// 			extensionBridgeEnabled: message.bool ?? false,
-		// 		})
+		// 		await CloudService.instance.updateUserSettings({ extensionBridgeEnabled: message.bool ?? false })
 		// 	} catch (error) {
-		// 		provider.log(`Failed to update cloud settings for remote control: ${error}`)
+		// 		provider.log(
+		// 			`CloudService#updateUserSettings failed: ${error instanceof Error ? error.message : String(error)}`,
+		// 		)
 		// 	}
-		// 	await provider.remoteControlEnabled(message.bool ?? false)
+
+		// 	try {
+		// 		await provider.remoteControlEnabled(message.bool ?? false)
+		// 	} catch (error) {
+		// 		provider.log(
+		// 			`ClineProvider#remoteControlEnabled failed: ${error instanceof Error ? error.message : String(error)}`,
+		// 		)
+		// 	}
+
 		// 	await provider.postStateToWebview()
 		// 	break
-=======
-		case "remoteControlEnabled":
-			try {
-				await CloudService.instance.updateUserSettings({ extensionBridgeEnabled: message.bool ?? false })
-			} catch (error) {
-				provider.log(
-					`CloudService#updateUserSettings failed: ${error instanceof Error ? error.message : String(error)}`,
-				)
-			}
-
-			try {
-				await provider.remoteControlEnabled(message.bool ?? false)
-			} catch (error) {
-				provider.log(
-					`ClineProvider#remoteControlEnabled failed: ${error instanceof Error ? error.message : String(error)}`,
-				)
-			}
-
-			await provider.postStateToWebview()
-			break
->>>>>>> 247da38b
 		case "refreshAllMcpServers": {
 			const mcpHub = provider.getMcpHub()
 
@@ -3193,7 +3179,7 @@
 					message: ${errorMessage}
 					provider: ${apiConfiguration.apiProvider}
 					Model: ${apiConfiguration.apiProvider === "zgsm" ? apiConfiguration.zgsmModelId : apiConfiguration.apiModelId}
-					${apiConfiguration.apiProvider === "zgsm" ? `BaseUrl: ${apiConfiguration.zgsmBaseUrl}` : ""}
+					${apiConfiguration.apiProvider === "zgsm" ? `BaseUrl: ${apiConfiguration.zgsmBaseUrl || ZgsmAuthConfig.getInstance().getDefaultApiBaseUrl()}` : ""}
 					vscodeVersion: ${vscode.version}
 					pluginVersion: ${Package.version}
 					httpProxy: ${httpProxy}
