--- conflicted
+++ resolved
@@ -2037,7 +2037,6 @@
 
 		let organizationSettingsVersion: number = -1
 
-<<<<<<< HEAD
 		// try {
 		// 	if (CloudService.hasInstance()) {
 		// 		const settings = CloudService.instance.getOrganizationSettings()
@@ -2048,32 +2047,18 @@
 		// 		`[getState] failed to get organization settings version: ${error instanceof Error ? error.message : String(error)}`,
 		// 	)
 		// }
-		// Return the same structure as before
+
+		// let taskSyncEnabled: boolean = false
+
+		// try {
+		// 	taskSyncEnabled = CloudService.instance.isTaskSyncEnabled()
+		// } catch (error) {
+		// 	console.error(
+		// 		`[getState] failed to get task sync enabled state: ${error instanceof Error ? error.message : String(error)}`,
+		// 	)
+		// }
+		// Return the same structure as before.
 		providerSettings.openAiHeaders = providerSettings.openAiHeaders ?? {}
-=======
-		try {
-			if (CloudService.hasInstance()) {
-				const settings = CloudService.instance.getOrganizationSettings()
-				organizationSettingsVersion = settings?.version ?? -1
-			}
-		} catch (error) {
-			console.error(
-				`[getState] failed to get organization settings version: ${error instanceof Error ? error.message : String(error)}`,
-			)
-		}
-
-		let taskSyncEnabled: boolean = false
-
-		try {
-			taskSyncEnabled = CloudService.instance.isTaskSyncEnabled()
-		} catch (error) {
-			console.error(
-				`[getState] failed to get task sync enabled state: ${error instanceof Error ? error.message : String(error)}`,
-			)
-		}
-
-		// Return the same structure as before.
->>>>>>> 9da9785e
 		return {
 			apiConfiguration: providerSettings,
 			lastShownAnnouncementId: stateValues.lastShownAnnouncementId,
@@ -2187,7 +2172,7 @@
 			includeDiagnosticMessages: stateValues.includeDiagnosticMessages ?? true,
 			maxDiagnosticMessages: stateValues.maxDiagnosticMessages ?? 50,
 			includeTaskHistoryInEnhance: stateValues.includeTaskHistoryInEnhance ?? true,
-			taskSyncEnabled,
+			taskSyncEnabled: false,
 			remoteControlEnabled: (() => {
 				return false
 				// try {
@@ -2205,7 +2190,7 @@
 			featureRoomoteControlEnabled: (() => {
 				try {
 					const userSettings = CloudService.instance.getUserSettings()
-					const hasOrganization = cloudUserInfo?.organizationId != null
+					const hasOrganization = cloudUserInfo && cloudUserInfo["organizationId"] != null
 					return hasOrganization || (userSettings?.features?.roomoteControlEnabled ?? false)
 				} catch (error) {
 					console.error(
