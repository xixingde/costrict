import os from "os"
import * as path from "path"
import fs from "fs/promises"
import EventEmitter from "events"

import { Anthropic } from "@anthropic-ai/sdk"
import delay from "delay"
import axios from "axios"
import pWaitFor from "p-wait-for"
import * as vscode from "vscode"
import { jwtDecode } from "jwt-decode"

import {
	type TaskProviderLike,
	type TaskProviderEvents,
	type GlobalState,
	type ProviderName,
	type ProviderSettings,
	type RooCodeSettings,
	type ProviderSettingsEntry,
	type StaticAppProperties,
	type DynamicAppProperties,
	type CloudAppProperties,
	type TaskProperties,
	type GitProperties,
	type TelemetryProperties,
	type TelemetryPropertiesProvider,
	type CodeActionId,
	type CodeActionName,
	type TerminalActionId,
	type TerminalActionPromptType,
	type HistoryItem,
	type CloudUserInfo,
	type CreateTaskOptions,
	RooCodeEventName,
	requestyDefaultModelId,
	openRouterDefaultModelId,
	glamaDefaultModelId,
	DEFAULT_TERMINAL_OUTPUT_CHARACTER_LIMIT,
	DEFAULT_WRITE_DELAY_MS,
	ORGANIZATION_ALLOW_ALL,
	DEFAULT_MODES,
} from "@roo-code/types"
import { TelemetryService } from "@roo-code/telemetry"
import { CloudService, BridgeOrchestrator, getRooCodeApiUrl } from "@roo-code/cloud"

import { Package } from "../../shared/package"
import { findLast } from "../../shared/array"
import { supportPrompt, type SupportPromptType } from "../../shared/support-prompt"
import { GlobalFileNames } from "../../shared/globalFileNames"
import { ExtensionMessage, MarketplaceInstalledMetadata } from "../../shared/ExtensionMessage"
import { Mode, defaultModeSlug, getModeBySlug } from "../../shared/modes"
import { experimentDefault } from "../../shared/experiments"
import { formatLanguage } from "../../shared/language"
import { WebviewMessage } from "../../shared/WebviewMessage"
import { EMBEDDING_MODEL_PROFILES } from "../../shared/embeddingModels"
import { ProfileValidator } from "../../shared/ProfileValidator"

import { Terminal } from "../../integrations/terminal/Terminal"
import { downloadTask } from "../../integrations/misc/export-markdown"
import { getTheme } from "../../integrations/theme/getTheme"
import WorkspaceTracker from "../../integrations/workspace/WorkspaceTracker"

import { McpHub } from "../../services/mcp/McpHub"
import { McpServerManager } from "../../services/mcp/McpServerManager"
import { MarketplaceManager } from "../../services/marketplace"
import { ShadowCheckpointService } from "../../services/checkpoints/ShadowCheckpointService"
import { CodeIndexManager } from "../../services/code-index/manager"
import type { IndexProgressUpdate } from "../../services/code-index/interfaces/manager"
import { MdmService } from "../../services/mdm/MdmService"

import { fileExistsAtPath } from "../../utils/fs"
import { setTtsEnabled, setTtsSpeed } from "../../utils/tts"
import { getWorkspaceGitInfo } from "../../utils/git"
import { getWorkspacePath, toRelativePath } from "../../utils/path"
// import { getWorkspacePath } from "../../utils/path"
import { OrganizationAllowListViolationError } from "../../utils/errors"

import { setPanel } from "../../activate/registerCommands"

import { t } from "../../i18n"

import { buildApiHandler } from "../../api"
import { forceFullModelDetailsLoad, hasLoadedFullDetails } from "../../api/providers/fetchers/lmstudio"

import { ContextProxy } from "../config/ContextProxy"
import { ProviderSettingsManager } from "../config/ProviderSettingsManager"
import { CustomModesManager } from "../config/CustomModesManager"
import { Task } from "../task/Task"
import { getSystemPromptFilePath } from "../prompts/sections/custom-system-prompt"

import { webviewMessageHandler } from "./webviewMessageHandler"
import { getNonce } from "./getNonce"
import { getUri } from "./getUri"
import { ZgsmAuthCommands } from "../costrict/auth"
import { getClientId } from "../../utils/getClientId"
import { defaultCodebaseIndexEnabled } from "../../services/code-index/constants"
import { CodeReviewService, startReview, ReviewTargetType } from "../costrict/code-review"

/**
 * https://github.com/microsoft/vscode-webview-ui-toolkit-samples/blob/main/default/weather-webview/src/providers/WeatherViewProvider.ts
 * https://github.com/KumarVariable/vscode-extension-sidebar-html/blob/master/src/customSidebarViewProvider.ts
 */

export class ClineProvider
	extends EventEmitter<TaskProviderEvents>
	implements vscode.WebviewViewProvider, TelemetryPropertiesProvider, TaskProviderLike
{
	// Used in package.json as the view's id. This value cannot be changed due
	// to how VSCode caches views based on their id, and updating the id would
	// break existing instances of the extension.
	public static readonly sideBarId = `${Package.name}.SidebarProvider`
	public static readonly tabPanelId = `${Package.name}.TabPanelProvider`
	private static activeInstances: Set<ClineProvider> = new Set()
	private disposables: vscode.Disposable[] = []
	private webviewDisposables: vscode.Disposable[] = []
	private view?: vscode.WebviewView | vscode.WebviewPanel
	private clineStack: Task[] = []
	private codeIndexStatusSubscription?: vscode.Disposable
	private currentWorkspaceManager?: CodeIndexManager
	private _workspaceTracker?: WorkspaceTracker // workSpaceTracker read-only for access outside this class
	protected mcpHub?: McpHub // Change from private to protected
	private marketplaceManager: MarketplaceManager
	private mdmService?: MdmService
	private zgsmAuthCommands?: ZgsmAuthCommands
	private taskCreationCallback: (task: Task) => void
	private taskEventListeners: WeakMap<Task, Array<() => void>> = new WeakMap()

	private recentTasksCache?: string[]

	public isViewLaunched = false
	public settingsImportedAt?: number
	public readonly latestAnnouncementId = "aug-25-2025-grok-code-fast" // Update for Grok Code Fast announcement
	public readonly providerSettingsManager: ProviderSettingsManager
	public readonly customModesManager: CustomModesManager

	constructor(
		readonly context: vscode.ExtensionContext,
		private readonly outputChannel: vscode.OutputChannel,
		private readonly renderContext: "sidebar" | "editor" = "sidebar",
		public readonly contextProxy: ContextProxy,
		mdmService?: MdmService,
	) {
		super()

		ClineProvider.activeInstances.add(this)

		this.mdmService = mdmService
		this.updateGlobalState("codebaseIndexModels", EMBEDDING_MODEL_PROFILES)

		// Start configuration loading (which might trigger indexing) in the background.
		// Don't await, allowing activation to continue immediately.

		// Register this provider with the telemetry service to enable it to add
		// properties like mode and provider.
		TelemetryService.instance.setProvider(this)

		this._workspaceTracker = new WorkspaceTracker(this)

		this.providerSettingsManager = new ProviderSettingsManager(this.context)

		this.customModesManager = new CustomModesManager(this.context, async () => {
			await this.postStateToWebview()
		})

		// Initialize MCP Hub through the singleton manager
		McpServerManager.getInstance(this.context, this)
			.then((hub) => {
				this.mcpHub = hub
				this.mcpHub.registerClient()
			})
			.catch((error) => {
				this.log(`Failed to initialize MCP Hub: ${error}`)
			})

		this.marketplaceManager = new MarketplaceManager(this.context, this.customModesManager)

		// Forward <most> task events to the provider.
		// We do something fairly similar for the IPC-based API.
		this.taskCreationCallback = (instance: Task) => {
			this.emit(RooCodeEventName.TaskCreated, instance)

			// Create named listener functions so we can remove them later.
			const onTaskStarted = () => this.emit(RooCodeEventName.TaskStarted, instance.taskId)
			const onTaskCompleted = (taskId: string, tokenUsage: any, toolUsage: any) =>
				this.emit(RooCodeEventName.TaskCompleted, taskId, tokenUsage, toolUsage)
			const onTaskAborted = () => this.emit(RooCodeEventName.TaskAborted, instance.taskId)
			const onTaskFocused = () => this.emit(RooCodeEventName.TaskFocused, instance.taskId)
			const onTaskUnfocused = () => this.emit(RooCodeEventName.TaskUnfocused, instance.taskId)
			const onTaskActive = (taskId: string) => this.emit(RooCodeEventName.TaskActive, taskId)
			const onTaskInteractive = (taskId: string) => this.emit(RooCodeEventName.TaskInteractive, taskId)
			const onTaskResumable = (taskId: string) => this.emit(RooCodeEventName.TaskResumable, taskId)
			const onTaskIdle = (taskId: string) => this.emit(RooCodeEventName.TaskIdle, taskId)

			// Attach the listeners.
			instance.on(RooCodeEventName.TaskStarted, onTaskStarted)
			instance.on(RooCodeEventName.TaskCompleted, onTaskCompleted)
			instance.on(RooCodeEventName.TaskAborted, onTaskAborted)
			instance.on(RooCodeEventName.TaskFocused, onTaskFocused)
			instance.on(RooCodeEventName.TaskUnfocused, onTaskUnfocused)
			instance.on(RooCodeEventName.TaskActive, onTaskActive)
			instance.on(RooCodeEventName.TaskInteractive, onTaskInteractive)
			instance.on(RooCodeEventName.TaskResumable, onTaskResumable)
			instance.on(RooCodeEventName.TaskIdle, onTaskIdle)

			// Store the cleanup functions for later removal.
			this.taskEventListeners.set(instance, [
				() => instance.off(RooCodeEventName.TaskStarted, onTaskStarted),
				() => instance.off(RooCodeEventName.TaskCompleted, onTaskCompleted),
				() => instance.off(RooCodeEventName.TaskAborted, onTaskAborted),
				() => instance.off(RooCodeEventName.TaskFocused, onTaskFocused),
				() => instance.off(RooCodeEventName.TaskUnfocused, onTaskUnfocused),
				() => instance.off(RooCodeEventName.TaskActive, onTaskActive),
				() => instance.off(RooCodeEventName.TaskInteractive, onTaskInteractive),
				() => instance.off(RooCodeEventName.TaskResumable, onTaskResumable),
				() => instance.off(RooCodeEventName.TaskIdle, onTaskIdle),
			])
		}

		// // Initialize Roo Code Cloud profile sync.
		// this.initializeCloudProfileSync().catch((error) => {
		// 	this.log(`Failed to initialize cloud profile sync: ${error}`)
		// })
	}

	/**
	 * Override EventEmitter's on method to match TaskProviderLike interface
	 */
	override on<K extends keyof TaskProviderEvents>(
		event: K,
		listener: (...args: TaskProviderEvents[K]) => void | Promise<void>,
	): this {
		return super.on(event, listener as any)
	}

	/**
	 * Override EventEmitter's off method to match TaskProviderLike interface
	 */
	override off<K extends keyof TaskProviderEvents>(
		event: K,
		listener: (...args: TaskProviderEvents[K]) => void | Promise<void>,
	): this {
		return super.off(event, listener as any)
	}

	/**
	 * Initialize cloud profile synchronization
	 */
	private async initializeCloudProfileSync() {
		try {
			// Check if authenticated and sync profiles
			if (CloudService.hasInstance() && CloudService.instance.isAuthenticated()) {
				await this.syncCloudProfiles()
			}

			// Set up listener for future updates
			if (CloudService.hasInstance()) {
				CloudService.instance.on("settings-updated", this.handleCloudSettingsUpdate)
			}
		} catch (error) {
			this.log(`Error in initializeCloudProfileSync: ${error}`)
		}
	}

	/**
	 * Handle cloud settings updates
	 */
	private handleCloudSettingsUpdate = async () => {
		try {
			await this.syncCloudProfiles()
		} catch (error) {
			this.log(`Error handling cloud settings update: ${error}`)
		}
	}

	/**
	 * Synchronize cloud profiles with local profiles.
	 */
	private async syncCloudProfiles() {
		try {
			const settings = CloudService.instance.getOrganizationSettings()

			if (!settings?.providerProfiles) {
				return
			}

			const currentApiConfigName = this.getGlobalState("currentApiConfigName")

			const result = await this.providerSettingsManager.syncCloudProfiles(
				settings.providerProfiles,
				currentApiConfigName,
			)

			if (result.hasChanges) {
				// Update list.
				await this.updateGlobalState("listApiConfigMeta", await this.providerSettingsManager.listConfig())

				if (result.activeProfileChanged && result.activeProfileId) {
					// Reload full settings for new active profile.
					const profile = await this.providerSettingsManager.getProfile({
						id: result.activeProfileId,
					})
					await this.activateProviderProfile({ name: profile.name })
				}

				await this.postStateToWebview()
			}
		} catch (error) {
			this.log(`Error syncing cloud profiles: ${error}`)
		}
	}

	// Adds a new Task instance to clineStack, marking the start of a new task.
	// The instance is pushed to the top of the stack (LIFO order).
	// When the task is completed, the top instance is removed, reactivating the
	// previous task.
	async addClineToStack(task: Task) {
		// Add this cline instance into the stack that represents the order of
		// all the called tasks.
		this.clineStack.push(task)
		task.emit(RooCodeEventName.TaskFocused)

		// Perform special setup provider specific tasks.
		await this.performPreparationTasks(task)

		// Ensure getState() resolves correctly.
		const state = await this.getState()

		if (!state || typeof state.mode !== "string") {
			throw new Error(t("common:errors.retrieve_current_mode"))
		}
	}

	async performPreparationTasks(cline: Task) {
		// LMStudio: We need to force model loading in order to read its context
		// size; we do it now since we're starting a task with that model selected.
		if (cline.apiConfiguration && cline.apiConfiguration.apiProvider === "lmstudio") {
			try {
				if (!hasLoadedFullDetails(cline.apiConfiguration.lmStudioModelId!)) {
					await forceFullModelDetailsLoad(
						cline.apiConfiguration.lmStudioBaseUrl ?? "http://localhost:1234",
						cline.apiConfiguration.lmStudioModelId!,
					)
				}
			} catch (error) {
				this.log(`Failed to load full model details for LM Studio: ${error}`)
				vscode.window.showErrorMessage(error.message)
			}
		}
	}

	// Removes and destroys the top Cline instance (the current finished task),
	// activating the previous one (resuming the parent task).
	async removeClineFromStack() {
		if (this.clineStack.length === 0) {
			return
		}

		// Pop the top Cline instance from the stack.
		let task = this.clineStack.pop()

		if (task) {
			task.emit(RooCodeEventName.TaskUnfocused)

			try {
				// Abort the running task and set isAbandoned to true so
				// all running promises will exit as well.
				await task.abortTask(true)
			} catch (e) {
				this.log(
					`[ClineProvider#removeClineFromStack] abortTask() failed ${task.taskId}.${task.instanceId}: ${e.message}`,
				)
			}

			// Remove event listeners before clearing the reference.
			const cleanupFunctions = this.taskEventListeners.get(task)

			if (cleanupFunctions) {
				cleanupFunctions.forEach((cleanup) => cleanup())
				this.taskEventListeners.delete(task)
			}

			// Make sure no reference kept, once promises end it will be
			// garbage collected.
			task = undefined
		}
	}

	getTaskStackSize(): number {
		return this.clineStack.length
	}

	public getCurrentTaskStack(): string[] {
		return this.clineStack.map((cline) => cline.taskId)
	}

	// Remove the current task/cline instance (at the top of the stack), so this
	// task is finished and resume the previous task/cline instance (if it
	// exists).
	// This is used when a subtask is finished and the parent task needs to be
	// resumed.
	async finishSubTask(lastMessage: string) {
		// Remove the last cline instance from the stack (this is the finished
		// subtask).
		await this.removeClineFromStack()
		// Resume the last cline instance in the stack (if it exists - this is
		// the 'parent' calling task).
		await this.getCurrentTask()?.resumePausedTask(lastMessage)
	}

	/*
	VSCode extensions use the disposable pattern to clean up resources when the sidebar/editor tab is closed by the user or system. This applies to event listening, commands, interacting with the UI, etc.
	- https://vscode-docs.readthedocs.io/en/stable/extensions/patterns-and-principles/
	- https://github.com/microsoft/vscode-extension-samples/blob/main/webview-sample/src/extension.ts
	*/
	private clearWebviewResources() {
		while (this.webviewDisposables.length) {
			const x = this.webviewDisposables.pop()
			if (x) {
				x.dispose()
			}
		}
	}

	async dispose() {
		this.log("Disposing ClineProvider...")

		// Clear all tasks from the stack.
		while (this.clineStack.length > 0) {
			await this.removeClineFromStack()
		}

		this.log("Cleared all tasks")

		if (this.view && "dispose" in this.view) {
			this.view.dispose()
			this.log("Disposed webview")
		}

		this.clearWebviewResources()

		// Clean up cloud service event listener
		if (CloudService.hasInstance()) {
			CloudService.instance.off("settings-updated", this.handleCloudSettingsUpdate)
		}

		while (this.disposables.length) {
			const x = this.disposables.pop()

			if (x) {
				x.dispose()
			}
		}

		this._workspaceTracker?.dispose()
		this._workspaceTracker = undefined
		await this.mcpHub?.unregisterClient()
		this.mcpHub = undefined
		this.marketplaceManager?.cleanup()
		this.customModesManager?.dispose()
		this.log("Disposed all disposables")
		ClineProvider.activeInstances.delete(this)

		// Clean up any event listeners attached to this provider
		this.removeAllListeners()

		McpServerManager.unregisterProvider(this)
	}

	public static getVisibleInstance(): ClineProvider | undefined {
		return findLast(Array.from(this.activeInstances), (instance) => instance.view?.visible === true)
	}

	public static async getInstance(): Promise<ClineProvider | undefined> {
		let visibleProvider = ClineProvider.getVisibleInstance()

		// If no visible provider, try to show the sidebar view
		if (!visibleProvider) {
			await vscode.commands.executeCommand(`${Package.name}.SidebarProvider.focus`)
			// Wait briefly for the view to become visible
			await delay(100)
			visibleProvider = ClineProvider.getVisibleInstance()
		}

		// If still no visible provider, return
		if (!visibleProvider) {
			return
		}

		return visibleProvider
	}

	public static async isActiveTask(): Promise<boolean> {
		const visibleProvider = await ClineProvider.getInstance()

		if (!visibleProvider) {
			return false
		}

		// Check if there is a cline instance in the stack (if this provider has an active task)
		if (visibleProvider.getCurrentTask()) {
			return true
		}

		return false
	}

	public static async handleCodeAction(
		command: CodeActionId,
		promptType: CodeActionName,
		params: Record<string, string | any[]>,
	): Promise<void> {
		// Capture telemetry for code action usage
		TelemetryService.instance.captureCodeActionUsed(promptType)
		const visibleProvider = await ClineProvider.getInstance()

		if (!visibleProvider) {
			return
		}

		const { customSupportPrompts } = await visibleProvider.getState()

		if (promptType === "ZGSM_CODE_REVIEW") {
			const reviewInstance = CodeReviewService.getInstance()
			startReview(reviewInstance, [
				{
					type: ReviewTargetType.CODE,
					file_path: toRelativePath(params.filePath as string, visibleProvider.cwd),
					line_range: [Number(params.startLine), Number(params.endLine)],
				},
			])
		}

		// TODO: Improve type safety for promptType.
		const prompt = supportPrompt.create(promptType as SupportPromptType, params, customSupportPrompts)

		if (command === "addToContext") {
			const pathWithSelectedTextResult = supportPrompt.createPathWithSelectedText(
				promptType as SupportPromptType,
				params,
				customSupportPrompts,
			)

			await visibleProvider.postMessageToWebview({
				type: "invoke",
				invoke: "setChatBoxMessage",
				text: pathWithSelectedTextResult.pathOnly,
				selectText: pathWithSelectedTextResult.selectedText,
			})
			return
		}

		await visibleProvider.createTask(prompt)
	}

	public static async handleTerminalAction(
		command: TerminalActionId,
		promptType: TerminalActionPromptType,
		params: Record<string, string | any[]>,
	): Promise<void> {
		TelemetryService.instance.captureCodeActionUsed(promptType)

		const visibleProvider = await ClineProvider.getInstance()

		if (!visibleProvider) {
			return
		}

		const { customSupportPrompts } = await visibleProvider.getState()
		const prompt = supportPrompt.create(promptType, params, customSupportPrompts)

		if (command === "terminalAddToContext") {
			await visibleProvider.postMessageToWebview({ type: "invoke", invoke: "setChatBoxMessage", text: prompt })
			return
		}

		try {
			await visibleProvider.createTask(prompt)
		} catch (error) {
			if (error instanceof OrganizationAllowListViolationError) {
				// Errors from terminal commands seem to get swallowed / ignored.
				vscode.window.showErrorMessage(error.message)
			}

			throw error
		}
	}

	async resolveWebviewView(webviewView: vscode.WebviewView | vscode.WebviewPanel) {
		this.view = webviewView
		const inTabMode = "onDidChangeViewState" in webviewView

		if (inTabMode) {
			setPanel(webviewView, "tab")
		} else if ("onDidChangeVisibility" in webviewView) {
			setPanel(webviewView, "sidebar")
		}

		// Initialize out-of-scope variables that need to receive persistent
		// global state values.
		this.getState().then(
			({
				terminalShellIntegrationTimeout = Terminal.defaultShellIntegrationTimeout,
				terminalShellIntegrationDisabled = false,
				terminalCommandDelay = 0,
				terminalZshClearEolMark = true,
				terminalZshOhMy = false,
				terminalZshP10k = false,
				terminalPowershellCounter = false,
				terminalZdotdir = false,
			}) => {
				Terminal.setShellIntegrationTimeout(terminalShellIntegrationTimeout)
				Terminal.setShellIntegrationDisabled(terminalShellIntegrationDisabled)
				Terminal.setCommandDelay(terminalCommandDelay)
				Terminal.setTerminalZshClearEolMark(terminalZshClearEolMark)
				Terminal.setTerminalZshOhMy(terminalZshOhMy)
				Terminal.setTerminalZshP10k(terminalZshP10k)
				Terminal.setPowershellCounter(terminalPowershellCounter)
				Terminal.setTerminalZdotdir(terminalZdotdir)
			},
		)

		this.getState().then(({ ttsEnabled }) => {
			setTtsEnabled(ttsEnabled ?? false)
		})

		this.getState().then(({ ttsSpeed }) => {
			setTtsSpeed(ttsSpeed ?? 1)
		})

		// Set up webview options with proper resource roots
		const resourceRoots = [this.contextProxy.extensionUri]

		// Add workspace folders to allow access to workspace files
		if (vscode.workspace.workspaceFolders) {
			resourceRoots.push(...vscode.workspace.workspaceFolders.map((folder) => folder.uri))
		}

		webviewView.webview.options = {
			enableScripts: true,
			localResourceRoots: resourceRoots,
		}

		webviewView.webview.html =
			this.contextProxy.extensionMode === vscode.ExtensionMode.Development
				? await this.getHMRHtmlContent(webviewView.webview)
				: this.getHtmlContent(webviewView.webview)

		// Sets up an event listener to listen for messages passed from the webview view context
		// and executes code based on the message that is received.
		this.setWebviewMessageListener(webviewView.webview)

		// Initialize code index status subscription for the current workspace.
		this.updateCodeIndexStatusSubscription()

		// Listen for active editor changes to update code index status for the
		// current workspace.
		const activeEditorSubscription = vscode.window.onDidChangeActiveTextEditor(() => {
			// Update subscription when workspace might have changed.
			this.updateCodeIndexStatusSubscription()
		})
		this.webviewDisposables.push(activeEditorSubscription)

		// Listen for when the panel becomes visible.
		// https://github.com/microsoft/vscode-discussions/discussions/840
		if ("onDidChangeViewState" in webviewView) {
			// WebviewView and WebviewPanel have all the same properties except
			// for this visibility listener panel.
			const viewStateDisposable = webviewView.onDidChangeViewState(() => {
				if (this.view?.visible) {
					this.postMessageToWebview({ type: "action", action: "didBecomeVisible" })
				}
			})

			this.webviewDisposables.push(viewStateDisposable)
		} else if ("onDidChangeVisibility" in webviewView) {
			// sidebar
			const visibilityDisposable = webviewView.onDidChangeVisibility(() => {
				if (this.view?.visible) {
					this.postMessageToWebview({ type: "action", action: "didBecomeVisible" })
				}
			})

			this.webviewDisposables.push(visibilityDisposable)
		}

		// Listen for when the view is disposed
		// This happens when the user closes the view or when the view is closed programmatically
		webviewView.onDidDispose(
			async () => {
				if (inTabMode) {
					this.log("Disposing ClineProvider instance for tab view")
					await this.dispose()
				} else {
					this.log("Clearing webview resources for sidebar view")
					this.clearWebviewResources()
					// Reset current workspace manager reference when view is disposed
					this.currentWorkspaceManager = undefined
				}
			},
			null,
			this.disposables,
		)

		// Listen for when color changes
		const configDisposable = vscode.workspace.onDidChangeConfiguration(async (e) => {
			if (e && e.affectsConfiguration("workbench.colorTheme")) {
				// Sends latest theme name to webview
				await this.postMessageToWebview({ type: "theme", text: JSON.stringify(await getTheme()) })
			}
		})
		this.webviewDisposables.push(configDisposable)

		// If the extension is starting a new session, clear previous task state.
		await this.removeClineFromStack()
	}

	public async createTaskWithHistoryItem(historyItem: HistoryItem & { rootTask?: Task; parentTask?: Task }) {
		await this.removeClineFromStack()

		// If the history item has a saved mode, restore it and its associated API configuration.
		if (historyItem.mode) {
			// Validate that the mode still exists
			const customModes = await this.customModesManager.getCustomModes()
			const modeExists = getModeBySlug(historyItem.mode, customModes) !== undefined

			if (!modeExists) {
				// Mode no longer exists, fall back to default mode.
				this.log(
					`Mode '${historyItem.mode}' from history no longer exists. Falling back to default mode '${defaultModeSlug}'.`,
				)
				historyItem.mode = defaultModeSlug
			}

			await this.updateGlobalState("mode", historyItem.mode)

			// Load the saved API config for the restored mode if it exists.
			const savedConfigId = await this.providerSettingsManager.getModeConfigId(historyItem.mode)
			const listApiConfig = await this.providerSettingsManager.listConfig()

			// Update listApiConfigMeta first to ensure UI has latest data.
			await this.updateGlobalState("listApiConfigMeta", listApiConfig)

			// If this mode has a saved config, use it.
			if (savedConfigId) {
				const profile = listApiConfig.find(({ id }) => id === savedConfigId)

				if (profile?.name) {
					try {
						await this.activateProviderProfile({ name: profile.name })
					} catch (error) {
						// Log the error but continue with task restoration.
						this.log(
							`Failed to restore API configuration for mode '${historyItem.mode}': ${
								error instanceof Error ? error.message : String(error)
							}. Continuing with default configuration.`,
						)
						// The task will continue with the current/default configuration.
					}
				}
			}
		}

		const {
			apiConfiguration,
			diffEnabled: enableDiff,
			enableCheckpoints,
			useZgsmCustomConfig,
			fuzzyMatchThreshold,
			experiments,
			cloudUserInfo,
			remoteControlEnabled,
		} = await this.getState()

		const task = new Task({
			provider: this,
			apiConfiguration,
			enableDiff,
			enableCheckpoints,
			useZgsmCustomConfig,
			fuzzyMatchThreshold,
			consecutiveMistakeLimit: apiConfiguration.consecutiveMistakeLimit,
			historyItem,
			experiments,
			rootTask: historyItem.rootTask,
			parentTask: historyItem.parentTask,
			taskNumber: historyItem.number,
			onCreated: this.taskCreationCallback,
			enableBridge: BridgeOrchestrator.isEnabled(cloudUserInfo, remoteControlEnabled),
		})

		await this.addClineToStack(task)

		this.log(
			`[createTaskWithHistoryItem] ${task.parentTask ? "child" : "parent"} task ${task.taskId}.${task.instanceId} instantiated`,
		)

		return task
	}

	public async postMessageToWebview(message: ExtensionMessage) {
		await this.view?.webview.postMessage(message)
	}

	private async getHMRHtmlContent(webview: vscode.Webview): Promise<string> {
		let localPort = "5173"

		try {
			const fs = require("fs")
			const path = require("path")
			const portFilePath = path.resolve(__dirname, "../../.vite-port")

			if (fs.existsSync(portFilePath)) {
				localPort = fs.readFileSync(portFilePath, "utf8").trim()
				console.log(`[ClineProvider:Vite] Using Vite server port from ${portFilePath}: ${localPort}`)
			} else {
				console.log(
					`[ClineProvider:Vite] Port file not found at ${portFilePath}, using default port: ${localPort}`,
				)
			}
		} catch (err) {
			console.error("[ClineProvider:Vite] Failed to read Vite port file:", err)
		}

		const localServerUrl = `localhost:${localPort}`

		// Check if local dev server is running.
		try {
			await axios.get(`http://${localServerUrl}`)
		} catch (error) {
			vscode.window.showErrorMessage(t("common:errors.hmr_not_running"))
			return this.getHtmlContent(webview)
		}

		const nonce = getNonce()

		const stylesUri = getUri(webview, this.contextProxy.extensionUri, [
			"webview-ui",
			"build",
			"assets",
			"index.css",
		])

		const codiconsUri = getUri(webview, this.contextProxy.extensionUri, ["assets", "codicons", "codicon.css"])
		const costrictUri = getUri(webview, this.contextProxy.extensionUri, ["assets", "costrict"])
		const materialIconsUri = getUri(webview, this.contextProxy.extensionUri, [
			"assets",
			"vscode-material-icons",
			"icons",
		])
		const imagesUri = getUri(webview, this.contextProxy.extensionUri, ["assets", "images"])
		const audioUri = getUri(webview, this.contextProxy.extensionUri, ["webview-ui", "audio"])

		const file = "src/index.tsx"
		const scriptUri = `http://${localServerUrl}/${file}`

		const reactRefresh = /*html*/ `
			<script nonce="${nonce}" type="module">
				import RefreshRuntime from "http://localhost:${localPort}/@react-refresh"
				RefreshRuntime.injectIntoGlobalHook(window)
				window.$RefreshReg$ = () => {}
				window.$RefreshSig$ = () => (type) => type
				window.__vite_plugin_react_preamble_installed__ = true
			</script>
		`

		const csp = [
			"default-src 'none'",
			`font-src ${webview.cspSource} data:`,
			`style-src ${webview.cspSource} 'unsafe-inline' https://* http://${localServerUrl} http://0.0.0.0:${localPort}`,
			`img-src ${webview.cspSource} https://storage.googleapis.com https://img.clerk.com data:`,
			`media-src ${webview.cspSource}`,
			`script-src 'unsafe-eval' ${webview.cspSource} https://* https://*.posthog.com http://${localServerUrl} http://0.0.0.0:${localPort} 'nonce-${nonce}'`,
			`connect-src ${webview.cspSource} https://* https://*.posthog.com ws://${localServerUrl} ws://0.0.0.0:${localPort} http://${localServerUrl} http://0.0.0.0:${localPort}`,
		]

		return /*html*/ `
			<!DOCTYPE html>
			<html lang="en">
				<head>
					<meta charset="utf-8">
					<meta name="viewport" content="width=device-width,initial-scale=1,shrink-to-fit=no">
					<meta http-equiv="Content-Security-Policy" content="${csp.join("; ")}">
					<link rel="stylesheet" type="text/css" href="${stylesUri}">
					<link href="${codiconsUri}" rel="stylesheet" />
					<script nonce="${nonce}">
						window.IMAGES_BASE_URI = "${imagesUri}"
						window.COSTRICT_BASE_URI = "${costrictUri}"
						window.AUDIO_BASE_URI = "${audioUri}"
						window.MATERIAL_ICONS_BASE_URI = "${materialIconsUri}"
					</script>
					<title>Costrict</title>
				</head>
				<body>
					<div id="root"></div>
					${reactRefresh}
					<script type="module" src="${scriptUri}"></script>
				</body>
			</html>
		`
	}

	/**
	 * Defines and returns the HTML that should be rendered within the webview panel.
	 *
	 * @remarks This is also the place where references to the React webview build files
	 * are created and inserted into the webview HTML.
	 *
	 * @param webview A reference to the extension webview
	 * @param extensionUri The URI of the directory containing the extension
	 * @returns A template string literal containing the HTML that should be
	 * rendered within the webview panel
	 */
	private getHtmlContent(webview: vscode.Webview): string {
		// Get the local path to main script run in the webview,
		// then convert it to a uri we can use in the webview.

		// The CSS file from the React build output
		const stylesUri = getUri(webview, this.contextProxy.extensionUri, [
			"webview-ui",
			"build",
			"assets",
			"index.css",
		])

		const scriptUri = getUri(webview, this.contextProxy.extensionUri, ["webview-ui", "build", "assets", "index.js"])
		const codiconsUri = getUri(webview, this.contextProxy.extensionUri, ["assets", "codicons", "codicon.css"])
		const costrictUri = getUri(webview, this.contextProxy.extensionUri, ["assets", "costrict"])
		const materialIconsUri = getUri(webview, this.contextProxy.extensionUri, [
			"assets",
			"vscode-material-icons",
			"icons",
		])
		const imagesUri = getUri(webview, this.contextProxy.extensionUri, ["assets", "images"])
		const audioUri = getUri(webview, this.contextProxy.extensionUri, ["webview-ui", "audio"])

		// Use a nonce to only allow a specific script to be run.
		/*
		content security policy of your webview to only allow scripts that have a specific nonce
		create a content security policy meta tag so that only loading scripts with a nonce is allowed
		As your extension grows you will likely want to add custom styles, fonts, and/or images to your webview. If you do, you will need to update the content security policy meta tag to explicitly allow for these resources. E.g.
				<meta http-equiv="Content-Security-Policy" content="default-src 'none'; style-src ${webview.cspSource}; font-src ${webview.cspSource}; img-src ${webview.cspSource} https:; script-src 'nonce-${nonce}';">
		- 'unsafe-inline' is required for styles due to vscode-webview-toolkit's dynamic style injection
		- since we pass base64 images to the webview, we need to specify img-src ${webview.cspSource} data:;

		in meta tag we add nonce attribute: A cryptographic nonce (only used once) to allow scripts. The server must generate a unique nonce value each time it transmits a policy. It is critical to provide a nonce that cannot be guessed as bypassing a resource's policy is otherwise trivial.
		*/
		const nonce = getNonce()

		// Tip: Install the es6-string-html VS Code extension to enable code highlighting below
		return /*html*/ `
        <!DOCTYPE html>
        <html lang="en">
          <head>
            <meta charset="utf-8">
            <meta name="viewport" content="width=device-width,initial-scale=1,shrink-to-fit=no">
            <meta name="theme-color" content="#000000">
            <meta http-equiv="Content-Security-Policy" content="default-src 'none'; font-src ${webview.cspSource} data:; style-src ${webview.cspSource} 'unsafe-inline'; img-src ${webview.cspSource} https://storage.googleapis.com https://img.clerk.com data:; media-src ${webview.cspSource}; script-src ${webview.cspSource} 'wasm-unsafe-eval' 'nonce-${nonce}' https://us-assets.i.posthog.com 'strict-dynamic'; connect-src ${webview.cspSource} https://avatars.githubusercontent.com https://openrouter.ai https://api.requesty.ai https://us.i.posthog.com https://us-assets.i.posthog.com;">
            <link rel="stylesheet" type="text/css" href="${stylesUri}">
			<link href="${codiconsUri}" rel="stylesheet" />
			<script nonce="${nonce}">
				window.IMAGES_BASE_URI = "${imagesUri}"
				window.COSTRICT_BASE_URI = "${costrictUri}"
				window.AUDIO_BASE_URI = "${audioUri}"
				window.MATERIAL_ICONS_BASE_URI = "${materialIconsUri}"
			</script>
            <title>Costrict</title>
          </head>
          <body>
            <noscript>You need to enable JavaScript to run this app.</noscript>
            <div id="root"></div>
            <script nonce="${nonce}" type="module" src="${scriptUri}"></script>
          </body>
        </html>
      `
	}

	/**
	 * Sets up an event listener to listen for messages passed from the webview context and
	 * executes code based on the message that is received.
	 *
	 * @param webview A reference to the extension webview
	 */
	private setWebviewMessageListener(webview: vscode.Webview) {
		const onReceiveMessage = async (message: WebviewMessage) =>
			webviewMessageHandler(this, message, this.marketplaceManager)

		const messageDisposable = webview.onDidReceiveMessage(onReceiveMessage)
		this.webviewDisposables.push(messageDisposable)
	}

	/**
	 * Handle switching to a new mode, including updating the associated API configuration
	 * @param newMode The mode to switch to
	 */
	public async handleModeSwitch(newMode: Mode) {
		const cline = this.getCurrentTask()

		if (cline) {
			TelemetryService.instance.captureModeSwitch(cline.taskId, newMode)
			cline.emit(RooCodeEventName.TaskModeSwitched, cline.taskId, newMode)

			try {
				// Update the task history with the new mode first.
				const history = this.getGlobalState("taskHistory") ?? []
				const taskHistoryItem = history.find((item) => item.id === cline.taskId)

				if (taskHistoryItem) {
					taskHistoryItem.mode = newMode
					await this.updateTaskHistory(taskHistoryItem)
				}

				// Only update the task's mode after successful persistence.
				;(cline as any)._taskMode = newMode
			} catch (error) {
				// If persistence fails, log the error but don't update the in-memory state.
				this.log(
					`Failed to persist mode switch for task ${cline.taskId}: ${error instanceof Error ? error.message : String(error)}`,
				)

				// Optionally, we could emit an event to notify about the failure.
				// This ensures the in-memory state remains consistent with persisted state.
				throw error
			}
		}

		await this.updateGlobalState("mode", newMode)

		this.emit(RooCodeEventName.ModeChanged, newMode)

		// Load the saved API config for the new mode if it exists.
		const savedConfigId = await this.providerSettingsManager.getModeConfigId(newMode)
		const listApiConfig = await this.providerSettingsManager.listConfig()

		// Update listApiConfigMeta first to ensure UI has latest data.
		await this.updateGlobalState("listApiConfigMeta", listApiConfig)

		// If this mode has a saved config, use it.
		if (savedConfigId) {
			const profile = listApiConfig.find(({ id }) => id === savedConfigId)

			if (profile?.name) {
				await this.activateProviderProfile({ name: profile.name })
			}
		} else {
			// If no saved config for this mode, save current config as default.
			const currentApiConfigName = this.getGlobalState("currentApiConfigName")

			if (currentApiConfigName) {
				const config = listApiConfig.find((c) => c.name === currentApiConfigName)

				if (config?.id) {
					await this.providerSettingsManager.setModeConfig(newMode, config.id)
				}
			}
		}

		await this.postStateToWebview()
	}

	// Provider Profile Management

	getProviderProfileEntries(): ProviderSettingsEntry[] {
		return this.contextProxy.getValues().listApiConfigMeta || []
	}

	getProviderProfileEntry(name: string): ProviderSettingsEntry | undefined {
		return this.getProviderProfileEntries().find((profile) => profile.name === name)
	}

	public hasProviderProfileEntry(name: string): boolean {
		return !!this.getProviderProfileEntry(name)
	}

	async upsertProviderProfile(
		name: string,
		providerSettings: ProviderSettings,
		activate: boolean = true,
	): Promise<string | undefined> {
		try {
			// TODO: Do we need to be calling `activateProfile`? It's not
			// clear to me what the source of truth should be; in some cases
			// we rely on the `ContextProxy`'s data store and in other cases
			// we rely on the `ProviderSettingsManager`'s data store. It might
			// be simpler to unify these two.
			const id = await this.providerSettingsManager.saveConfig(name, providerSettings)

			if (activate) {
				const { mode } = await this.getState()

				// These promises do the following:
				// 1. Adds or updates the list of provider profiles.
				// 2. Sets the current provider profile.
				// 3. Sets the current mode's provider profile.
				// 4. Copies the provider settings to the context.
				//
				// Note: 1, 2, and 4 can be done in one `ContextProxy` call:
				// this.contextProxy.setValues({ ...providerSettings, listApiConfigMeta: ..., currentApiConfigName: ... })
				// We should probably switch to that and verify that it works.
				// I left the original implementation in just to be safe.
				await Promise.all([
					this.updateGlobalState("listApiConfigMeta", await this.providerSettingsManager.listConfig()),
					this.updateGlobalState("currentApiConfigName", name),
					this.providerSettingsManager.setModeConfig(mode, id),
					this.contextProxy.setProviderSettings(providerSettings),
				])

				// Change the provider for the current task.
				// TODO: We should rename `buildApiHandler` for clarity (e.g. `getProviderClient`).
				const task = this.getCurrentTask()

				if (task) {
					task.api = buildApiHandler(providerSettings)
				}
			} else {
				await this.updateGlobalState("listApiConfigMeta", await this.providerSettingsManager.listConfig())
			}

			await this.postStateToWebview()
			return id
		} catch (error) {
			this.log(
				`Error create new api configuration: ${JSON.stringify(error, Object.getOwnPropertyNames(error), 2)}`,
			)

			vscode.window.showErrorMessage(t("common:errors.create_api_config"))
			return undefined
		}
	}

	async deleteProviderProfile(profileToDelete: ProviderSettingsEntry) {
		const globalSettings = this.contextProxy.getValues()
		let profileToActivate: string | undefined = globalSettings.currentApiConfigName

		if (profileToDelete.name === profileToActivate) {
			profileToActivate = this.getProviderProfileEntries().find(({ name }) => name !== profileToDelete.name)?.name
		}

		if (!profileToActivate) {
			throw new Error("You cannot delete the last profile")
		}

		const entries = this.getProviderProfileEntries().filter(({ name }) => name !== profileToDelete.name)

		await this.contextProxy.setValues({
			...globalSettings,
			currentApiConfigName: profileToActivate,
			listApiConfigMeta: entries,
		})

		await this.postStateToWebview()
	}

	async activateProviderProfile(args: { name: string } | { id: string }) {
		const { name, id, ...providerSettings } = await this.providerSettingsManager.activateProfile(args)

		// See `upsertProviderProfile` for a description of what this is doing.
		await Promise.all([
			this.contextProxy.setValue("listApiConfigMeta", await this.providerSettingsManager.listConfig()),
			this.contextProxy.setValue("currentApiConfigName", name),
			this.contextProxy.setProviderSettings(providerSettings),
		])

		const { mode } = await this.getState()

		if (id) {
			await this.providerSettingsManager.setModeConfig(mode, id)
		}

		// Change the provider for the current task.
		const task = this.getCurrentTask()

		if (task) {
			task.api = buildApiHandler(providerSettings)
		}

		await this.postStateToWebview()

		if (providerSettings.apiProvider) {
			this.emit(RooCodeEventName.ProviderProfileChanged, { name, provider: providerSettings.apiProvider })
		}
	}

	async updateCustomInstructions(instructions?: string) {
		// User may be clearing the field.
		await this.updateGlobalState("customInstructions", instructions || undefined)
		await this.postStateToWebview()
	}

	// MCP

	async ensureMcpServersDirectoryExists(): Promise<string> {
		// Get platform-specific application data directory
		let mcpServersDir: string
		if (process.platform === "win32") {
			// Windows: %APPDATA%\Roo-Code\MCP
			mcpServersDir = path.join(os.homedir(), "AppData", "Roaming", "Costrict", "MCP")
		} else if (process.platform === "darwin") {
			// macOS: ~/Documents/Cline/MCP
			mcpServersDir = path.join(os.homedir(), "Documents", "Cline", "MCP")
		} else {
			// Linux: ~/.local/share/Cline/MCP
			mcpServersDir = path.join(os.homedir(), ".local", "share", "Costrict", "MCP")
		}

		try {
			await fs.mkdir(mcpServersDir, { recursive: true })
		} catch (error) {
			// Fallback to a relative path if directory creation fails
			return path.join(os.homedir(), ".roo-code", "mcp")
		}
		return mcpServersDir
	}

	async ensureSettingsDirectoryExists(): Promise<string> {
		const { getSettingsDirectoryPath } = await import("../../utils/storage")
		const globalStoragePath = this.contextProxy.globalStorageUri.fsPath
		return getSettingsDirectoryPath(globalStoragePath)
	}

	// OpenRouter

	async handleOpenRouterCallback(code: string) {
		let { apiConfiguration, currentApiConfigName } = await this.getState()

		let apiKey: string
		try {
			const baseUrl = apiConfiguration.openRouterBaseUrl || "https://openrouter.ai/api/v1"
			// Extract the base domain for the auth endpoint
			const baseUrlDomain = baseUrl.match(/^(https?:\/\/[^\/]+)/)?.[1] || "https://openrouter.ai"
			const response = await axios.post(`${baseUrlDomain}/api/v1/auth/keys`, { code })
			if (response.data && response.data.key) {
				apiKey = response.data.key
			} else {
				throw new Error("Invalid response from OpenRouter API")
			}
		} catch (error) {
			this.log(
				`Error exchanging code for API key: ${JSON.stringify(error, Object.getOwnPropertyNames(error), 2)}`,
			)
			throw error
		}

		const newConfiguration: ProviderSettings = {
			...apiConfiguration,
			apiProvider: "openrouter",
			openRouterApiKey: apiKey,
			openRouterModelId: apiConfiguration?.openRouterModelId || openRouterDefaultModelId,
		}

		await this.upsertProviderProfile(currentApiConfigName, newConfiguration)
	}

	// Glama

	async handleGlamaCallback(code: string) {
		let apiKey: string
		try {
			const response = await axios.post("https://glama.ai/api/gateway/v1/auth/exchange-code", { code })
			if (response.data && response.data.apiKey) {
				apiKey = response.data.apiKey
			} else {
				throw new Error("Invalid response from Glama API")
			}
		} catch (error) {
			this.log(
				`Error exchanging code for API key: ${JSON.stringify(error, Object.getOwnPropertyNames(error), 2)}`,
			)
			throw error
		}

		const { apiConfiguration, currentApiConfigName } = await this.getState()

		const newConfiguration: ProviderSettings = {
			...apiConfiguration,
			apiProvider: "glama",
			glamaApiKey: apiKey,
			glamaModelId: apiConfiguration?.glamaModelId || glamaDefaultModelId,
		}

		await this.upsertProviderProfile(currentApiConfigName, newConfiguration)
	}

	// Requesty

	async handleRequestyCallback(code: string) {
		let { apiConfiguration, currentApiConfigName } = await this.getState()

		const newConfiguration: ProviderSettings = {
			...apiConfiguration,
			apiProvider: "requesty",
			requestyApiKey: code,
			requestyModelId: apiConfiguration?.requestyModelId || requestyDefaultModelId,
		}

		await this.upsertProviderProfile(currentApiConfigName, newConfiguration)
	}

	// Task history

	async getTaskWithId(id: string): Promise<{
		historyItem: HistoryItem
		taskDirPath: string
		apiConversationHistoryFilePath: string
		uiMessagesFilePath: string
		apiConversationHistory: Anthropic.MessageParam[]
	}> {
		const history = this.getGlobalState("taskHistory") ?? []
		const historyItem = history.find((item) => item.id === id)

		if (historyItem) {
			const { getTaskDirectoryPath } = await import("../../utils/storage")
			const globalStoragePath = this.contextProxy.globalStorageUri.fsPath
			const taskDirPath = await getTaskDirectoryPath(globalStoragePath, id)
			const apiConversationHistoryFilePath = path.join(taskDirPath, GlobalFileNames.apiConversationHistory)
			const uiMessagesFilePath = path.join(taskDirPath, GlobalFileNames.uiMessages)
			const fileExists = await fileExistsAtPath(apiConversationHistoryFilePath)

			if (fileExists) {
				const apiConversationHistory = JSON.parse(await fs.readFile(apiConversationHistoryFilePath, "utf8"))

				return {
					historyItem,
					taskDirPath,
					apiConversationHistoryFilePath,
					uiMessagesFilePath,
					apiConversationHistory,
				}
			}
		}

		// if we tried to get a task that doesn't exist, remove it from state
		// FIXME: this seems to happen sometimes when the json file doesnt save to disk for some reason
		await this.deleteTaskFromState(id)
		throw new Error("Task not found")
	}

	async showTaskWithId(id: string) {
		if (id !== this.getCurrentTask()?.taskId) {
			// Non-current task.
			const { historyItem } = await this.getTaskWithId(id)
			await this.createTaskWithHistoryItem(historyItem) // Clears existing task.
		}

		await this.postMessageToWebview({ type: "action", action: "chatButtonClicked" })
	}

	async exportTaskWithId(id: string) {
		const { historyItem, apiConversationHistory } = await this.getTaskWithId(id)
		await downloadTask(historyItem.ts, apiConversationHistory)
	}

	/* Condenses a task's message history to use fewer tokens. */
	async condenseTaskContext(taskId: string) {
		let task: Task | undefined
		for (let i = this.clineStack.length - 1; i >= 0; i--) {
			if (this.clineStack[i].taskId === taskId) {
				task = this.clineStack[i]
				break
			}
		}
		if (!task) {
			throw new Error(`Task with id ${taskId} not found in stack`)
		}
		await task.condenseContext()
		await this.postMessageToWebview({ type: "condenseTaskContextResponse", text: taskId })
	}

	// this function deletes a task from task hidtory, and deletes it's checkpoints and delete the task folder
	async deleteTaskWithId(id: string) {
		try {
			// get the task directory full path
			const { taskDirPath } = await this.getTaskWithId(id)

			// remove task from stack if it's the current task
			if (id === this.getCurrentTask()?.taskId) {
				// if we found the taskid to delete - call finish to abort this task and allow a new task to be started,
				// if we are deleting a subtask and parent task is still waiting for subtask to finish - it allows the parent to resume (this case should neve exist)
				await this.finishSubTask(t("common:tasks.deleted"))
			}

			// delete task from the task history state
			await this.deleteTaskFromState(id)

			// Delete associated shadow repository or branch.
			// TODO: Store `workspaceDir` in the `HistoryItem` object.
			const globalStorageDir = this.contextProxy.globalStorageUri.fsPath
			const workspaceDir = this.cwd

			try {
				await ShadowCheckpointService.deleteTask({ taskId: id, globalStorageDir, workspaceDir })
			} catch (error) {
				console.error(
					`[deleteTaskWithId${id}] failed to delete associated shadow repository or branch: ${error instanceof Error ? error.message : String(error)}`,
				)
			}

			// delete the entire task directory including checkpoints and all content
			try {
				await fs.rm(taskDirPath, { recursive: true, force: true })
				console.log(`[deleteTaskWithId${id}] removed task directory`)
			} catch (error) {
				console.error(
					`[deleteTaskWithId${id}] failed to remove task directory: ${error instanceof Error ? error.message : String(error)}`,
				)
			}
		} catch (error) {
			// If task is not found, just remove it from state
			if (error instanceof Error && error.message === "Task not found") {
				await this.deleteTaskFromState(id)
				return
			}
			throw error
		}
	}

	async deleteTaskFromState(id: string) {
		const taskHistory = this.getGlobalState("taskHistory") ?? []
		const updatedTaskHistory = taskHistory.filter((task) => task.id !== id)
		await this.updateGlobalState("taskHistory", updatedTaskHistory)
		this.recentTasksCache = undefined
		await this.postStateToWebview()
	}

	async postStateToWebview() {
		const state = await this.getStateToPostToWebview()
		this.postMessageToWebview({ type: "state", state })

		// Check MDM compliance and send user to account tab if not compliant
		// Only redirect if there's an actual MDM policy requiring authentication
		if (this.mdmService?.requiresCloudAuth() && !this.checkMdmCompliance()) {
			await this.postMessageToWebview({ type: "action", action: "cloudButtonClicked" })
		}
	}

	/**
	 * Fetches marketplace data on demand to avoid blocking main state updates
	 */
	async fetchMarketplaceData() {
		try {
			const [marketplaceResult, marketplaceInstalledMetadata] = await Promise.all([
				this.marketplaceManager.getMarketplaceItems().catch((error) => {
					console.error("Failed to fetch marketplace items:", error)
					return { organizationMcps: [], marketplaceItems: [], errors: [error.message] }
				}),
				this.marketplaceManager.getInstallationMetadata().catch((error) => {
					console.error("Failed to fetch installation metadata:", error)
					return { project: {}, global: {} } as MarketplaceInstalledMetadata
				}),
			])

			// Send marketplace data separately
			this.postMessageToWebview({
				type: "marketplaceData",
				organizationMcps: marketplaceResult.organizationMcps || [],
				marketplaceItems: marketplaceResult.marketplaceItems || [],
				marketplaceInstalledMetadata: marketplaceInstalledMetadata || { project: {}, global: {} },
				errors: marketplaceResult.errors,
			})
		} catch (error) {
			console.error("Failed to fetch marketplace data:", error)

			// Send empty data on error to prevent UI from hanging
			this.postMessageToWebview({
				type: "marketplaceData",
				organizationMcps: [],
				marketplaceItems: [],
				marketplaceInstalledMetadata: { project: {}, global: {} },
				errors: [error instanceof Error ? error.message : String(error)],
			})

			// Show user-friendly error notification for network issues
			if (error instanceof Error && error.message.includes("timeout")) {
				vscode.window.showWarningMessage(
					"Marketplace data could not be loaded due to network restrictions. Core functionality remains available.",
				)
			}
		}
	}

	/**
	 * Checks if there is a file-based system prompt override for the given mode
	 */
	async hasFileBasedSystemPromptOverride(mode: Mode): Promise<boolean> {
		const promptFilePath = getSystemPromptFilePath(this.cwd, mode)
		return await fileExistsAtPath(promptFilePath)
	}

	/**
	 * Merges allowed commands from global state and workspace configuration
	 * with proper validation and deduplication
	 */
	private mergeAllowedCommands(globalStateCommands?: string[]): string[] {
		return this.mergeCommandLists("allowedCommands", "allowed", globalStateCommands)
	}

	/**
	 * Merges denied commands from global state and workspace configuration
	 * with proper validation and deduplication
	 */
	private mergeDeniedCommands(globalStateCommands?: string[]): string[] {
		return this.mergeCommandLists("deniedCommands", "denied", globalStateCommands)
	}

	/**
	 * Common utility for merging command lists from global state and workspace configuration.
	 * Implements the Command Denylist feature's merging strategy with proper validation.
	 *
	 * @param configKey - VSCode workspace configuration key
	 * @param commandType - Type of commands for error logging
	 * @param globalStateCommands - Commands from global state
	 * @returns Merged and deduplicated command list
	 */
	private mergeCommandLists(
		configKey: "allowedCommands" | "deniedCommands",
		commandType: "allowed" | "denied",
		globalStateCommands?: string[],
	): string[] {
		try {
			// Validate and sanitize global state commands
			const validGlobalCommands = Array.isArray(globalStateCommands)
				? globalStateCommands.filter((cmd) => typeof cmd === "string" && cmd.trim().length > 0)
				: []

			// Get workspace configuration commands
			const workspaceCommands = vscode.workspace.getConfiguration(Package.name).get<string[]>(configKey) || []

			// Validate and sanitize workspace commands
			const validWorkspaceCommands = Array.isArray(workspaceCommands)
				? workspaceCommands.filter((cmd) => typeof cmd === "string" && cmd.trim().length > 0)
				: []

			// Combine and deduplicate commands
			// Global state takes precedence over workspace configuration
			const mergedCommands = [...new Set([...validGlobalCommands, ...validWorkspaceCommands])]

			return mergedCommands
		} catch (error) {
			console.error(`Error merging ${commandType} commands:`, error)
			// Return empty array as fallback to prevent crashes
			return []
		}
	}

	async getStateToPostToWebview() {
		const {
			apiConfiguration,
			lastShownAnnouncementId,
			customInstructions,
			showAutoApproveSettingsAtChat,
			alwaysAllowReadOnly,
			alwaysAllowReadOnlyOutsideWorkspace,
			alwaysAllowWrite,
			alwaysAllowWriteOutsideWorkspace,
			alwaysAllowWriteProtected,
			alwaysAllowExecute,
			allowedCommands,
			deniedCommands,
			alwaysAllowBrowser,
			alwaysAllowMcp,
			alwaysAllowModeSwitch,
			alwaysAllowSubtasks,
			alwaysAllowUpdateTodoList,
			allowedMaxRequests,
			allowedMaxCost,
			autoCondenseContext,
			autoCondenseContextPercent,
			soundEnabled,
			ttsEnabled,
			ttsSpeed,
			diffEnabled,
			enableCheckpoints,
			useZgsmCustomConfig,
			zgsmCodebaseIndexEnabled,
			taskHistory,
			soundVolume,
			browserViewportSize,
			screenshotQuality,
			remoteBrowserHost,
			remoteBrowserEnabled,
			cachedChromeHostUrl,
			writeDelayMs,
			terminalOutputLineLimit,
			terminalOutputCharacterLimit,
			terminalShellIntegrationTimeout,
			terminalShellIntegrationDisabled,
			terminalCommandDelay,
			terminalPowershellCounter,
			terminalZshClearEolMark,
			terminalZshOhMy,
			terminalZshP10k,
			terminalZdotdir,
			fuzzyMatchThreshold,
			mcpEnabled,
			enableMcpServerCreation,
			alwaysApproveResubmit,
			requestDelaySeconds,
			currentApiConfigName,
			listApiConfigMeta,
			pinnedApiConfigs,
			mode,
			customModePrompts,
			customSupportPrompts,
			enhancementApiConfigId,
			autoApprovalEnabled,
			customModes,
			experiments,
			maxOpenTabsContext,
			maxWorkspaceFiles,
			browserToolEnabled,
			telemetrySetting,
			showRooIgnoredFiles,
			language,
			maxReadFileLine,
			maxImageFileSize,
			maxTotalImageSize,
			terminalCompressProgressBar,
			historyPreviewCollapsed,
			cloudUserInfo,
			cloudIsAuthenticated,
			sharingEnabled,
			organizationAllowList,
			organizationSettingsVersion,
			maxConcurrentFileReads,
			condensingApiConfigId,
			customCondensingPrompt,
			codebaseIndexConfig,
			codebaseIndexModels,
			profileThresholds,
			alwaysAllowFollowupQuestions,
			followupAutoApproveTimeoutMs,
			includeDiagnosticMessages,
			maxDiagnosticMessages,
			includeTaskHistoryInEnhance,
			remoteControlEnabled,
			openRouterImageApiKey,
			openRouterImageGenerationSelectedModel,
		} = await this.getState()

		const telemetryKey = process.env.POSTHOG_API_KEY
		const machineId = getClientId()
		const mergedAllowedCommands = this.mergeAllowedCommands(allowedCommands)
		const mergedDeniedCommands = this.mergeDeniedCommands(deniedCommands)
		const cwd = this.cwd

		// Check if there's a system prompt override for the current mode
		const currentMode = mode ?? defaultModeSlug
		const hasSystemPromptOverride = await this.hasFileBasedSystemPromptOverride(currentMode)

		return {
			version: this.context.extension?.packageJSON?.version ?? "",
			apiConfiguration,
			customInstructions,
			showAutoApproveSettingsAtChat: showAutoApproveSettingsAtChat ?? true,
			alwaysAllowReadOnly: alwaysAllowReadOnly ?? false,
			alwaysAllowReadOnlyOutsideWorkspace: alwaysAllowReadOnlyOutsideWorkspace ?? false,
			alwaysAllowWrite: alwaysAllowWrite ?? false,
			alwaysAllowWriteOutsideWorkspace: alwaysAllowWriteOutsideWorkspace ?? false,
			alwaysAllowWriteProtected: alwaysAllowWriteProtected ?? false,
			alwaysAllowExecute: alwaysAllowExecute ?? false,
			alwaysAllowBrowser: alwaysAllowBrowser ?? false,
			alwaysAllowMcp: alwaysAllowMcp ?? false,
			alwaysAllowModeSwitch: alwaysAllowModeSwitch ?? false,
			alwaysAllowSubtasks: alwaysAllowSubtasks ?? false,
			alwaysAllowUpdateTodoList: alwaysAllowUpdateTodoList ?? false,
			allowedMaxRequests,
			allowedMaxCost,
			autoCondenseContext: autoCondenseContext ?? true,
			autoCondenseContextPercent: autoCondenseContextPercent ?? 100,
			uriScheme: vscode.env.uriScheme,
			currentTaskItem: this.getCurrentTask()?.taskId
				? (taskHistory || []).find((item: HistoryItem) => item.id === this.getCurrentTask()?.taskId)
				: undefined,
			clineMessages: this.getCurrentTask()?.clineMessages || [],
			currentTaskTodos: this.getCurrentTask()?.todoList || [],
			taskHistory: (taskHistory || [])
				.filter((item: HistoryItem) => item.ts && item.task)
				.sort((a: HistoryItem, b: HistoryItem) => b.ts - a.ts),
			soundEnabled: soundEnabled ?? false,
			ttsEnabled: ttsEnabled ?? false,
			ttsSpeed: ttsSpeed ?? 1.0,
			diffEnabled: diffEnabled ?? true,
			enableCheckpoints: enableCheckpoints ?? true,
			useZgsmCustomConfig: useZgsmCustomConfig ?? false,
			zgsmCodebaseIndexEnabled: zgsmCodebaseIndexEnabled ?? true,
			shouldShowAnnouncement:
				telemetrySetting !== "disabled" && lastShownAnnouncementId !== this.latestAnnouncementId,
			allowedCommands: mergedAllowedCommands,
			deniedCommands: mergedDeniedCommands,
			soundVolume: soundVolume ?? 0.5,
			browserViewportSize: browserViewportSize ?? "900x600",
			screenshotQuality: screenshotQuality ?? 75,
			remoteBrowserHost,
			remoteBrowserEnabled: remoteBrowserEnabled ?? false,
			cachedChromeHostUrl: cachedChromeHostUrl,
			writeDelayMs: writeDelayMs ?? DEFAULT_WRITE_DELAY_MS,
			terminalOutputLineLimit: terminalOutputLineLimit ?? 500,
			terminalOutputCharacterLimit: terminalOutputCharacterLimit ?? DEFAULT_TERMINAL_OUTPUT_CHARACTER_LIMIT,
			terminalShellIntegrationTimeout: terminalShellIntegrationTimeout ?? Terminal.defaultShellIntegrationTimeout,
			terminalShellIntegrationDisabled: terminalShellIntegrationDisabled ?? false,
			terminalCommandDelay: terminalCommandDelay ?? 0,
			terminalPowershellCounter: terminalPowershellCounter ?? false,
			terminalZshClearEolMark: terminalZshClearEolMark ?? true,
			terminalZshOhMy: terminalZshOhMy ?? false,
			terminalZshP10k: terminalZshP10k ?? false,
			terminalZdotdir: terminalZdotdir ?? false,
			fuzzyMatchThreshold: fuzzyMatchThreshold ?? 1.0,
			mcpEnabled: mcpEnabled ?? true,
			enableMcpServerCreation: enableMcpServerCreation ?? true,
			alwaysApproveResubmit: alwaysApproveResubmit ?? false,
			requestDelaySeconds: requestDelaySeconds ?? 10,
			currentApiConfigName: currentApiConfigName ?? "default",
			listApiConfigMeta: listApiConfigMeta ?? [],
			pinnedApiConfigs: pinnedApiConfigs ?? {},
			mode: mode ?? defaultModeSlug,
			customModePrompts: customModePrompts ?? {},
			customSupportPrompts: customSupportPrompts ?? {},
			enhancementApiConfigId,
			autoApprovalEnabled: autoApprovalEnabled ?? false,
			customModes,
			experiments: experiments ?? experimentDefault,
			mcpServers: this.mcpHub?.getAllServers() ?? [],
			maxOpenTabsContext: maxOpenTabsContext ?? 20,
			maxWorkspaceFiles: maxWorkspaceFiles ?? 200,
			cwd,
			browserToolEnabled: browserToolEnabled ?? true,
			telemetrySetting,
			telemetryKey,
			machineId,
			showRooIgnoredFiles: showRooIgnoredFiles ?? false,
			language: language ?? formatLanguage(vscode.env.language),
			renderContext: this.renderContext,
			maxReadFileLine: maxReadFileLine ?? 500,
			maxImageFileSize: maxImageFileSize ?? 5,
			maxTotalImageSize: maxTotalImageSize ?? 20,
			maxConcurrentFileReads: maxConcurrentFileReads ?? 5,
			settingsImportedAt: this.settingsImportedAt,
			terminalCompressProgressBar: terminalCompressProgressBar ?? true,
			hasSystemPromptOverride,
			historyPreviewCollapsed: historyPreviewCollapsed ?? false,
			cloudUserInfo,
			cloudIsAuthenticated: cloudIsAuthenticated ?? false,
			sharingEnabled: sharingEnabled ?? false,
			organizationAllowList,
			organizationSettingsVersion,
			condensingApiConfigId,
			customCondensingPrompt,
			codebaseIndexModels: codebaseIndexModels ?? EMBEDDING_MODEL_PROFILES,
			codebaseIndexConfig: {
				codebaseIndexEnabled: codebaseIndexConfig?.codebaseIndexEnabled ?? defaultCodebaseIndexEnabled,
				codebaseIndexQdrantUrl: codebaseIndexConfig?.codebaseIndexQdrantUrl ?? "http://localhost:6333",
				codebaseIndexEmbedderProvider: codebaseIndexConfig?.codebaseIndexEmbedderProvider ?? "openai",
				codebaseIndexEmbedderBaseUrl: codebaseIndexConfig?.codebaseIndexEmbedderBaseUrl ?? "",
				codebaseIndexEmbedderModelId: codebaseIndexConfig?.codebaseIndexEmbedderModelId ?? "",
				codebaseIndexEmbedderModelDimension: codebaseIndexConfig?.codebaseIndexEmbedderModelDimension ?? 1536,
				codebaseIndexOpenAiCompatibleBaseUrl: codebaseIndexConfig?.codebaseIndexOpenAiCompatibleBaseUrl,
				codebaseIndexSearchMaxResults: codebaseIndexConfig?.codebaseIndexSearchMaxResults,
				codebaseIndexSearchMinScore: codebaseIndexConfig?.codebaseIndexSearchMinScore,
			},
			// Only set mdmCompliant if there's an actual MDM policy
			// undefined means no MDM policy, true means compliant, false means non-compliant
			mdmCompliant: this.mdmService?.requiresCloudAuth() ? this.checkMdmCompliance() : undefined,
			profileThresholds: profileThresholds ?? {},
			cloudApiUrl: getRooCodeApiUrl(),
			hasOpenedModeSelector: this.getGlobalState("hasOpenedModeSelector") ?? false,
			alwaysAllowFollowupQuestions: alwaysAllowFollowupQuestions ?? false,
			followupAutoApproveTimeoutMs: followupAutoApproveTimeoutMs ?? 60000,
			includeDiagnosticMessages: includeDiagnosticMessages ?? true,
			maxDiagnosticMessages: maxDiagnosticMessages ?? 50,
			includeTaskHistoryInEnhance: includeTaskHistoryInEnhance ?? true,
			remoteControlEnabled,
			openRouterImageApiKey,
			openRouterImageGenerationSelectedModel,
		}
	}

	/**
	 * Storage
	 * https://dev.to/kompotkot/how-to-use-secretstorage-in-your-vscode-extensions-2hco
	 * https://www.eliostruyf.com/devhack-code-extension-storage-options/
	 */

	async getState() {
		const stateValues = this.contextProxy.getValues()
		const customModes = await this.customModesManager.getCustomModes()

		// Determine apiProvider with the same logic as before.
		const apiProvider: ProviderName = stateValues.apiProvider ? stateValues.apiProvider : "zgsm"

		// Build the apiConfiguration object combining state values and secrets.
		const providerSettings = this.contextProxy.getProviderSettings()

		// Ensure apiProvider is set properly if not already in state
		if (!providerSettings.apiProvider) {
			providerSettings.apiProvider = apiProvider
		}

		let organizationAllowList = ORGANIZATION_ALLOW_ALL

		// try {
		// 	organizationAllowList = await CloudService.instance.getAllowList()
		// } catch (error) {
		// 	console.error(
		// 		`[getState] failed to get organization allow list: ${error instanceof Error ? error.message : String(error)}`,
		// 	)
		// }

		let cloudUserInfo: CloudUserInfo | null = null

		// try {
		// 	cloudUserInfo = CloudService.instance.getUserInfo()
		// } catch (error) {
		// 	console.error(
		// 		`[getState] failed to get cloud user info: ${error instanceof Error ? error.message : String(error)}`,
		// 	)
		// }

		let cloudIsAuthenticated: boolean = false

		// try {
		// 	cloudIsAuthenticated = CloudService.instance.isAuthenticated()
		// } catch (error) {
		// 	console.error(
		// 		`[getState] failed to get cloud authentication state: ${error instanceof Error ? error.message : String(error)}`,
		// 	)
		// }

		let sharingEnabled: boolean = false

		// try {
		// 	sharingEnabled = await CloudService.instance.canShareTask()
		// } catch (error) {
		// 	console.error(
		// 		`[getState] failed to get sharing enabled state: ${error instanceof Error ? error.message : String(error)}`,
		// 	)
		// }

		let organizationSettingsVersion: number = -1

		// try {
		// 	if (CloudService.hasInstance()) {
		// 		const settings = CloudService.instance.getOrganizationSettings()
		// 		organizationSettingsVersion = settings?.version ?? -1
		// 	}
		// } catch (error) {
		// 	console.error(
		// 		`[getState] failed to get organization settings version: ${error instanceof Error ? error.message : String(error)}`,
		// 	)
		// }
		providerSettings.openAiHeaders = providerSettings.openAiHeaders ?? {}
		// Return the same structure as before
		return {
			apiConfiguration: providerSettings,
			lastShownAnnouncementId: stateValues.lastShownAnnouncementId,
			customInstructions: stateValues.customInstructions,
			apiModelId: stateValues.apiModelId,
			showAutoApproveSettingsAtChat: stateValues.showAutoApproveSettingsAtChat ?? true,
			alwaysAllowReadOnly: stateValues.alwaysAllowReadOnly ?? false,
			alwaysAllowReadOnlyOutsideWorkspace: stateValues.alwaysAllowReadOnlyOutsideWorkspace ?? false,
			alwaysAllowWrite: stateValues.alwaysAllowWrite ?? false,
			alwaysAllowWriteOutsideWorkspace: stateValues.alwaysAllowWriteOutsideWorkspace ?? false,
			alwaysAllowWriteProtected: stateValues.alwaysAllowWriteProtected ?? false,
			alwaysAllowExecute: stateValues.alwaysAllowExecute ?? false,
			alwaysAllowBrowser: stateValues.alwaysAllowBrowser ?? false,
			alwaysAllowMcp: stateValues.alwaysAllowMcp ?? false,
			alwaysAllowModeSwitch: stateValues.alwaysAllowModeSwitch ?? false,
			alwaysAllowSubtasks: stateValues.alwaysAllowSubtasks ?? false,
			alwaysAllowFollowupQuestions: stateValues.alwaysAllowFollowupQuestions ?? false,
			alwaysAllowUpdateTodoList: stateValues.alwaysAllowUpdateTodoList ?? false,
			followupAutoApproveTimeoutMs: stateValues.followupAutoApproveTimeoutMs ?? 60000,
			diagnosticsEnabled: stateValues.diagnosticsEnabled ?? true,
			allowedMaxRequests: stateValues.allowedMaxRequests,
			allowedMaxCost: stateValues.allowedMaxCost,
			autoCondenseContext: stateValues.autoCondenseContext ?? true,
			autoCondenseContextPercent: stateValues.autoCondenseContextPercent ?? 100,
			taskHistory: stateValues.taskHistory,
			allowedCommands: stateValues.allowedCommands,
			deniedCommands: stateValues.deniedCommands,
			soundEnabled: stateValues.soundEnabled ?? false,
			ttsEnabled: stateValues.ttsEnabled ?? false,
			ttsSpeed: stateValues.ttsSpeed ?? 1.0,
			diffEnabled: stateValues.diffEnabled ?? true,
			enableCheckpoints: stateValues.enableCheckpoints ?? true,
			useZgsmCustomConfig: stateValues.useZgsmCustomConfig ?? false,
			zgsmCodebaseIndexEnabled: stateValues.zgsmCodebaseIndexEnabled ?? true,
			soundVolume: stateValues.soundVolume,
			browserViewportSize: stateValues.browserViewportSize ?? "900x600",
			screenshotQuality: stateValues.screenshotQuality ?? 75,
			remoteBrowserHost: stateValues.remoteBrowserHost,
			remoteBrowserEnabled: stateValues.remoteBrowserEnabled ?? false,
			cachedChromeHostUrl: stateValues.cachedChromeHostUrl as string | undefined,
			fuzzyMatchThreshold: stateValues.fuzzyMatchThreshold ?? 1.0,
			writeDelayMs: stateValues.writeDelayMs ?? DEFAULT_WRITE_DELAY_MS,
			terminalOutputLineLimit: stateValues.terminalOutputLineLimit ?? 500,
			terminalOutputCharacterLimit:
				stateValues.terminalOutputCharacterLimit ?? DEFAULT_TERMINAL_OUTPUT_CHARACTER_LIMIT,
			terminalShellIntegrationTimeout:
				stateValues.terminalShellIntegrationTimeout ?? Terminal.defaultShellIntegrationTimeout,
			terminalShellIntegrationDisabled: stateValues.terminalShellIntegrationDisabled ?? false,
			terminalCommandDelay: stateValues.terminalCommandDelay ?? 0,
			terminalPowershellCounter: stateValues.terminalPowershellCounter ?? false,
			terminalZshClearEolMark: stateValues.terminalZshClearEolMark ?? true,
			terminalZshOhMy: stateValues.terminalZshOhMy ?? false,
			terminalZshP10k: stateValues.terminalZshP10k ?? false,
			terminalZdotdir: stateValues.terminalZdotdir ?? false,
			terminalCompressProgressBar: stateValues.terminalCompressProgressBar ?? true,
			mode: stateValues.mode ?? defaultModeSlug,
			language: stateValues.language ?? formatLanguage(vscode.env.language),
			mcpEnabled: stateValues.mcpEnabled ?? true,
			enableMcpServerCreation: stateValues.enableMcpServerCreation ?? true,
			alwaysApproveResubmit: stateValues.alwaysApproveResubmit ?? false,
			requestDelaySeconds: Math.max(5, stateValues.requestDelaySeconds ?? 10),
			currentApiConfigName: stateValues.currentApiConfigName ?? "default",
			listApiConfigMeta: stateValues.listApiConfigMeta ?? [],
			pinnedApiConfigs: stateValues.pinnedApiConfigs ?? {},
			modeApiConfigs: stateValues.modeApiConfigs ?? ({} as Record<Mode, string>),
			customModePrompts: stateValues.customModePrompts ?? {},
			customSupportPrompts: stateValues.customSupportPrompts ?? {},
			enhancementApiConfigId: stateValues.enhancementApiConfigId,
			experiments: stateValues.experiments ?? experimentDefault,
			autoApprovalEnabled: stateValues.autoApprovalEnabled ?? false,
			customModes,
			maxOpenTabsContext: stateValues.maxOpenTabsContext ?? 20,
			maxWorkspaceFiles: stateValues.maxWorkspaceFiles ?? 200,
			openRouterUseMiddleOutTransform: stateValues.openRouterUseMiddleOutTransform ?? true,
			browserToolEnabled: stateValues.browserToolEnabled ?? true,
			// telemetrySetting: stateValues.telemetrySetting || "disabled",
			// showRooIgnoredFiles: stateValues.showRooIgnoredFiles ?? true,
			// maxReadFileLine: stateValues.maxReadFileLine ?? 500,
			telemetrySetting: stateValues.telemetrySetting || "unset",
			showRooIgnoredFiles: stateValues.showRooIgnoredFiles ?? false,
			maxReadFileLine: stateValues.maxReadFileLine ?? 500,
			maxImageFileSize: stateValues.maxImageFileSize ?? 5,
			maxTotalImageSize: stateValues.maxTotalImageSize ?? 20,
			maxConcurrentFileReads: stateValues.maxConcurrentFileReads ?? 5,
			historyPreviewCollapsed: stateValues.historyPreviewCollapsed ?? false,
			cloudUserInfo,
			cloudIsAuthenticated,
			sharingEnabled,
			organizationAllowList,
			organizationSettingsVersion,
			// Explicitly add condensing settings
			condensingApiConfigId: stateValues.condensingApiConfigId,
			customCondensingPrompt: stateValues.customCondensingPrompt,
			codebaseIndexModels: stateValues.codebaseIndexModels ?? EMBEDDING_MODEL_PROFILES,
			codebaseIndexConfig: {
				codebaseIndexEnabled:
					stateValues.codebaseIndexConfig?.codebaseIndexEnabled ?? defaultCodebaseIndexEnabled,
				codebaseIndexQdrantUrl:
					stateValues.codebaseIndexConfig?.codebaseIndexQdrantUrl ?? "http://localhost:6333",
				codebaseIndexEmbedderProvider:
					stateValues.codebaseIndexConfig?.codebaseIndexEmbedderProvider ?? "openai",
				codebaseIndexEmbedderBaseUrl: stateValues.codebaseIndexConfig?.codebaseIndexEmbedderBaseUrl ?? "",
				codebaseIndexEmbedderModelId: stateValues.codebaseIndexConfig?.codebaseIndexEmbedderModelId ?? "",
				codebaseIndexEmbedderModelDimension:
					stateValues.codebaseIndexConfig?.codebaseIndexEmbedderModelDimension,
				codebaseIndexOpenAiCompatibleBaseUrl:
					stateValues.codebaseIndexConfig?.codebaseIndexOpenAiCompatibleBaseUrl,
				codebaseIndexSearchMaxResults: stateValues.codebaseIndexConfig?.codebaseIndexSearchMaxResults,
				codebaseIndexSearchMinScore: stateValues.codebaseIndexConfig?.codebaseIndexSearchMinScore,
			},
			profileThresholds: stateValues.profileThresholds ?? {},
			// Add diagnostic message settings
			includeDiagnosticMessages: stateValues.includeDiagnosticMessages ?? true,
			maxDiagnosticMessages: stateValues.maxDiagnosticMessages ?? 50,
			// Add includeTaskHistoryInEnhance setting
			includeTaskHistoryInEnhance: stateValues.includeTaskHistoryInEnhance ?? true,
			// Add remoteControlEnabled setting - get from cloud settings
			remoteControlEnabled: (() => {
				return false
				// try {
				// 	const cloudSettings = CloudService.instance.getUserSettings()
				// 	return cloudSettings?.settings?.extensionBridgeEnabled ?? false
				// } catch (error) {
				// 	console.error(
				// 		`[getState] failed to get remote control setting from cloud: ${error instanceof Error ? error.message : String(error)}`,
				// 	)
				// 	return false
				// }
			})(),
			// Add image generation settings
			openRouterImageApiKey: stateValues.openRouterImageApiKey,
			openRouterImageGenerationSelectedModel: stateValues.openRouterImageGenerationSelectedModel,
		}
	}

	async updateTaskHistory(item: HistoryItem): Promise<HistoryItem[]> {
		const history = (this.getGlobalState("taskHistory") as HistoryItem[] | undefined) || []
		const existingItemIndex = history.findIndex((h) => h.id === item.id)

		if (existingItemIndex !== -1) {
			history[existingItemIndex] = item
		} else {
			history.push(item)
		}

		await this.updateGlobalState("taskHistory", history)
		this.recentTasksCache = undefined

		return history
	}

	// ContextProxy

	// @deprecated - Use `ContextProxy#setValue` instead.
	private async updateGlobalState<K extends keyof GlobalState>(key: K, value: GlobalState[K]) {
		await this.contextProxy.setValue(key, value)
	}

	// @deprecated - Use `ContextProxy#getValue` instead.
	private getGlobalState<K extends keyof GlobalState>(key: K) {
		return this.contextProxy.getValue(key)
	}

	public async setValue<K extends keyof RooCodeSettings>(key: K, value: RooCodeSettings[K]) {
		await this.contextProxy.setValue(key, value)
	}

	public getValue<K extends keyof RooCodeSettings>(key: K) {
		return this.contextProxy.getValue(key)
	}

	public getValues() {
		return this.contextProxy.getValues()
	}

	public async setValues(values: RooCodeSettings) {
		await this.contextProxy.setValues(values)
	}

	// dev

	async resetState() {
		const answer = await vscode.window.showInformationMessage(
			t("common:confirmation.reset_state"),
			{ modal: true },
			t("common:answers.yes"),
		)

		if (answer !== t("common:answers.yes")) {
			return
		}

		await this.contextProxy.resetAllState()
		await this.providerSettingsManager.resetAllConfigs()
		await this.customModesManager.resetCustomModes()
		await this.removeClineFromStack()
		await this.postStateToWebview()
		await this.postMessageToWebview({ type: "action", action: "chatButtonClicked" })
		await this.clearHistory()
	}

	// history
	async clearHistory() {
		const { getStorageBasePath } = await import("../../utils/storage")
		const basePath = await getStorageBasePath(this.contextProxy.globalStorageUri.fsPath)
		const taskDir = path.join(basePath, "tasks")
		await fs.rm(taskDir, { recursive: true, force: true })
		const homeDir = os.homedir()
		const versionDir = path.join(homeDir, ".costrict", "share")
		const versionFilePath = path.join(versionDir, "version.json")
		await fs.rm(versionFilePath, { recursive: true, force: true })
	}

	// logging

	public log(message: string, type: "info" | "error" = "info", id: string = "") {
		const logMessage = `[${new Date().toLocaleString()}] [${type}]${id ? ` [${id}] ` : ""} ${message}`
		this.outputChannel.appendLine(logMessage)
	}

	// getters

	public get workspaceTracker(): WorkspaceTracker | undefined {
		return this._workspaceTracker
	}

	get viewLaunched() {
		return this.isViewLaunched
	}

	get messages() {
		return this.getCurrentTask()?.clineMessages || []
	}

	public getMcpHub(): McpHub | undefined {
		return this.mcpHub
	}

	/**
	 * Check if the current state is compliant with MDM policy
	 * @returns true if compliant or no MDM policy exists, false if MDM policy exists and user is non-compliant
	 */
	public checkMdmCompliance(): boolean {
		if (!this.mdmService) {
			return true // No MDM service, allow operation
		}

		const compliance = this.mdmService.isCompliant()

		if (!compliance.compliant) {
			return false
		}

		return true
	}

	// public async handleRemoteControlToggle(enabled: boolean) {
	// 	const { CloudService: CloudServiceImport, ExtensionBridgeService } = await import("@roo-code/cloud")

	// 	const userInfo = CloudServiceImport.instance.getUserInfo()

	// 	const bridgeConfig = await CloudServiceImport.instance.cloudAPI?.bridgeConfig().catch(() => undefined)

	// 	if (!bridgeConfig) {
	// 		this.log("[ClineProvider#handleRemoteControlToggle] Failed to get bridge config")
	// 		return
	// 	}

	// 	await ExtensionBridgeService.handleRemoteControlState(
	// 		userInfo,
	// 		enabled,
	// 		{ ...bridgeConfig, provider: this, sessionId: vscode.env.sessionId },
	// 		(message: string) => this.log(message),
	// 	)

	// 	if (isRemoteControlEnabled(userInfo, enabled)) {
	// 		const currentTask = this.getCurrentTask()

	// 		if (currentTask && !currentTask.bridgeService) {
	// 			try {
	// 				currentTask.bridgeService = ExtensionBridgeService.getInstance()

	// 				if (currentTask.bridgeService) {
	// 					await currentTask.bridgeService.subscribeToTask(currentTask)
	// 				}
	// 			} catch (error) {
	// 				const message = `[ClineProvider#handleRemoteControlToggle] subscribeToTask failed - ${error instanceof Error ? error.message : String(error)}`
	// 				this.log(message)
	// 				console.error(message)
	// 			}
	// 		}
	// 	} else {
	// 		for (const task of this.clineStack) {
	// 			if (task.bridgeService) {
	// 				try {
	// 					await task.bridgeService.unsubscribeFromTask(task.taskId)
	// 					task.bridgeService = null
	// 				} catch (error) {
	// 					const message = `[ClineProvider#handleRemoteControlToggle] unsubscribeFromTask failed - ${error instanceof Error ? error.message : String(error)}`
	// 					this.log(message)
	// 					console.error(message)
	// 				}
	// 			}
	// 		}

	// 		ExtensionBridgeService.resetInstance()
	// 	}
	// }
	public async remoteControlEnabled(enabled: boolean) {
		const userInfo = CloudService.instance.getUserInfo()

		const config = await CloudService.instance.cloudAPI?.bridgeConfig().catch(() => undefined)

		if (!config) {
			this.log("[ClineProvider#remoteControlEnabled] Failed to get bridge config")
			return
		}

		await BridgeOrchestrator.connectOrDisconnect(userInfo, enabled, {
			...config,
			provider: this,
			sessionId: vscode.env.sessionId,
		})

		const bridge = BridgeOrchestrator.getInstance()

		if (bridge) {
			const currentTask = this.getCurrentTask()

			if (currentTask && !currentTask.enableBridge) {
				try {
					currentTask.enableBridge = true
					await BridgeOrchestrator.subscribeToTask(currentTask)
				} catch (error) {
					const message = `[ClineProvider#remoteControlEnabled] BridgeOrchestrator.subscribeToTask() failed: ${error instanceof Error ? error.message : String(error)}`
					this.log(message)
					console.error(message)
				}
			}
		} else {
			for (const task of this.clineStack) {
				if (task.enableBridge) {
					try {
						await BridgeOrchestrator.getInstance()?.unsubscribeFromTask(task.taskId)
					} catch (error) {
						const message = `[ClineProvider#remoteControlEnabled] BridgeOrchestrator#unsubscribeFromTask() failed: ${error instanceof Error ? error.message : String(error)}`
						this.log(message)
						console.error(message)
					}
				}
			}
		}
	}

	/**
	 * Gets the CodeIndexManager for the current active workspace
	 * @returns CodeIndexManager instance for the current workspace or the default one
	 */
	public getCurrentWorkspaceCodeIndexManager(): CodeIndexManager | undefined {
		return CodeIndexManager.getInstance(this.context)
	}

	/**
	 * Updates the code index status subscription to listen to the current workspace manager
	 */
	private updateCodeIndexStatusSubscription(): void {
		// Get the current workspace manager
		const currentManager = this.getCurrentWorkspaceCodeIndexManager()

		// If the manager hasn't changed, no need to update subscription
		if (currentManager === this.currentWorkspaceManager) {
			return
		}

		// Dispose the old subscription if it exists
		if (this.codeIndexStatusSubscription) {
			this.codeIndexStatusSubscription.dispose()
			this.codeIndexStatusSubscription = undefined
		}

		// Update the current workspace manager reference
		this.currentWorkspaceManager = currentManager

		// Subscribe to the new manager's progress updates if it exists
		if (currentManager) {
			this.codeIndexStatusSubscription = currentManager.onProgressUpdate((update: IndexProgressUpdate) => {
				// Only send updates if this manager is still the current one
				if (currentManager === this.getCurrentWorkspaceCodeIndexManager()) {
					// Get the full status from the manager to ensure we have all fields correctly formatted
					const fullStatus = currentManager.getCurrentStatus()
					this.postMessageToWebview({
						type: "indexingStatusUpdate",
						values: fullStatus,
					})
				}
			})

			if (this.view) {
				this.webviewDisposables.push(this.codeIndexStatusSubscription)
			}

			// Send initial status for the current workspace
			this.postMessageToWebview({
				type: "indexingStatusUpdate",
				values: currentManager.getCurrentStatus(),
			})
		}
	}

	/**
	 * TaskProviderLike, TelemetryPropertiesProvider
	 */

	public getCurrentTask(): Task | undefined {
		if (this.clineStack.length === 0) {
			return undefined
		}

		return this.clineStack[this.clineStack.length - 1]
	}

	public getRecentTasks(): string[] {
		if (this.recentTasksCache) {
			return this.recentTasksCache
		}

		const history = this.getGlobalState("taskHistory") ?? []
		const workspaceTasks: HistoryItem[] = []

		for (const item of history) {
			if (!item.ts || !item.task || item.workspace !== this.cwd) {
				continue
			}

			workspaceTasks.push(item)
		}

		if (workspaceTasks.length === 0) {
			this.recentTasksCache = []
			return this.recentTasksCache
		}

		workspaceTasks.sort((a, b) => b.ts - a.ts)
		let recentTaskIds: string[] = []

		if (workspaceTasks.length >= 100) {
			// If we have at least 100 tasks, return tasks from the last 7 days.
			const sevenDaysAgo = Date.now() - 7 * 24 * 60 * 60 * 1000

			for (const item of workspaceTasks) {
				// Stop when we hit tasks older than 7 days.
				if (item.ts < sevenDaysAgo) {
					break
				}

				recentTaskIds.push(item.id)
			}
		} else {
			// Otherwise, return the most recent 100 tasks (or all if less than 100).
			recentTaskIds = workspaceTasks.slice(0, Math.min(100, workspaceTasks.length)).map((item) => item.id)
		}

		this.recentTasksCache = recentTaskIds
		return this.recentTasksCache
	}

	// When initializing a new task, (not from history but from a tool command
	// new_task) there is no need to remove the previous task since the new
	// task is a subtask of the previous one, and when it finishes it is removed
	// from the stack and the caller is resumed in this way we can have a chain
	// of tasks, each one being a sub task of the previous one until the main
	// task is finished.
	public async createTask(
		text?: string,
		images?: string[],
		parentTask?: Task,
		options: CreateTaskOptions = {},
		configuration: RooCodeSettings = {},
	): Promise<Task> {
		if (configuration) {
			await this.setValues(configuration)

			if (configuration.allowedCommands) {
				await vscode.workspace
					.getConfiguration(Package.name)
					.update("allowedCommands", configuration.allowedCommands, vscode.ConfigurationTarget.Global)
			}

			if (configuration.deniedCommands) {
				await vscode.workspace
					.getConfiguration(Package.name)
					.update("deniedCommands", configuration.deniedCommands, vscode.ConfigurationTarget.Global)
			}

			if (configuration.commandExecutionTimeout !== undefined) {
				await vscode.workspace
					.getConfiguration(Package.name)
					.update(
						"commandExecutionTimeout",
						configuration.commandExecutionTimeout,
						vscode.ConfigurationTarget.Global,
					)
			}

			if (configuration.currentApiConfigName) {
				await this.setProviderProfile(configuration.currentApiConfigName)
			}
		}

		const {
			apiConfiguration,
			organizationAllowList,
			diffEnabled: enableDiff,
			enableCheckpoints,
			fuzzyMatchThreshold,
			experiments,
			cloudUserInfo,
			remoteControlEnabled,
		} = await this.getState()

		if (!ProfileValidator.isProfileAllowed(apiConfiguration, organizationAllowList)) {
			throw new OrganizationAllowListViolationError(t("common:errors.violated_organization_allowlist"))
		}

		const task = new Task({
			provider: this,
			apiConfiguration,
			enableDiff,
			enableCheckpoints,
			fuzzyMatchThreshold,
			consecutiveMistakeLimit: apiConfiguration.consecutiveMistakeLimit,
			task: text,
			images,
			experiments,
			rootTask: this.clineStack.length > 0 ? this.clineStack[0] : undefined,
			parentTask,
			taskNumber: this.clineStack.length + 1,
			onCreated: this.taskCreationCallback,
			enableBridge: BridgeOrchestrator.isEnabled(cloudUserInfo, remoteControlEnabled),
			initialTodos: options.initialTodos,
			...options,
		})

		await this.addClineToStack(task)

		this.log(
			`[createTask] ${task.parentTask ? "child" : "parent"} task ${task.taskId}.${task.instanceId} instantiated`,
		)

		return task
	}

	public async cancelTask(): Promise<void> {
		const cline = this.getCurrentTask()

		if (!cline) {
			return
		}

		console.log(`[cancelTask] cancelling task ${cline.taskId}.${cline.instanceId}`)

		const { historyItem } = await this.getTaskWithId(cline.taskId)
		// Preserve parent and root task information for history item.
		const rootTask = cline.rootTask
		const parentTask = cline.parentTask

		cline.abortTask()

		await pWaitFor(
			() =>
				this.getCurrentTask()! === undefined ||
				this.getCurrentTask()!.isStreaming === false ||
				this.getCurrentTask()!.didFinishAbortingStream ||
				// If only the first chunk is processed, then there's no
				// need to wait for graceful abort (closes edits, browser,
				// etc).
				this.getCurrentTask()!.isWaitingForFirstChunk,
			{
				timeout: 3_000,
			},
		).catch(() => {
			console.error("Failed to abort task")
		})

		if (this.getCurrentTask()) {
			// 'abandoned' will prevent this Cline instance from affecting
			// future Cline instances. This may happen if its hanging on a
			// streaming request.
			this.getCurrentTask()!.abandoned = true
		}

		// Clears task again, so we need to abortTask manually above.
		await this.createTaskWithHistoryItem({ ...historyItem, rootTask, parentTask })
	}

	// Clear the current task without treating it as a subtask.
	// This is used when the user cancels a task that is not a subtask.
	public async clearTask(): Promise<void> {
		if (this.clineStack.length > 0) {
			const task = this.clineStack[this.clineStack.length - 1]
			console.log(`[clearTask] clearing task ${task.taskId}.${task.instanceId}`)
			await this.removeClineFromStack()
		}
	}

	public resumeTask(taskId: string): void {
		// Use the existing showTaskWithId method which handles both current and
		// historical tasks.
		this.showTaskWithId(taskId).catch((error) => {
			this.log(`Failed to resume task ${taskId}: ${error.message}`)
		})
	}

	// Modes

	public async getModes(): Promise<{ slug: string; name: string }[]> {
		return DEFAULT_MODES.map((mode) => ({ slug: mode.slug, name: mode.name }))
	}

	public async getMode(): Promise<string> {
		const { mode } = await this.getState()
		return mode
	}

	public async setMode(mode: string): Promise<void> {
		await this.setValues({ mode })
	}

	// Provider Profiles

	public async getProviderProfiles(): Promise<{ name: string; provider?: string }[]> {
		const { listApiConfigMeta } = await this.getState()
		return listApiConfigMeta.map((profile) => ({ name: profile.name, provider: profile.apiProvider }))
	}

	public async getProviderProfile(): Promise<string> {
		const { currentApiConfigName } = await this.getState()
		return currentApiConfigName
	}

	public async setProviderProfile(name: string): Promise<void> {
		await this.activateProviderProfile({ name })
	}

	// Telemetry

	private _appProperties?: StaticAppProperties
	private _gitProperties?: GitProperties

	private getAppProperties(): StaticAppProperties {
		if (!this._appProperties) {
			const packageJSON = this.context.extension?.packageJSON

			this._appProperties = {
				appName: packageJSON?.name ?? Package.name,
				appVersion: packageJSON?.version ?? Package.version,
				vscodeVersion: vscode.version,
				platform: process.platform,
				editorName: vscode.env.appName,
			}
		}

		return this._appProperties
	}

	public get appProperties(): StaticAppProperties {
		return this._appProperties ?? this.getAppProperties()
	}

	private getCloudProperties(): CloudAppProperties {
		let cloudIsAuthenticated: boolean | undefined

		try {
			if (CloudService.hasInstance()) {
				cloudIsAuthenticated = CloudService.instance.isAuthenticated()
			}
		} catch (error) {
			// Silently handle errors to avoid breaking telemetry collection.
			this.log(`[getTelemetryProperties] Failed to get cloud auth state: ${error}`)
		}

		return {
			cloudIsAuthenticated,
		}
	}

	private async getTaskProperties(): Promise<DynamicAppProperties & TaskProperties> {
		const { language, mode, apiConfiguration } = await this.getState()

		const task = this.getCurrentTask()
		const todoList = task?.todoList
		let todos: { total: number; completed: number; inProgress: number; pending: number } | undefined

		if (todoList && todoList.length > 0) {
			todos = {
				total: todoList.length,
				completed: todoList.filter((todo) => todo.status === "completed").length,
				inProgress: todoList.filter((todo) => todo.status === "in_progress").length,
				pending: todoList.filter((todo) => todo.status === "pending").length,
			}
		}

		let userInfo: { userName?: string } | undefined = {}
		const { zgsmAccessToken } = apiConfiguration
		if (zgsmAccessToken) {
			const decoded = jwtDecode(zgsmAccessToken)
			userInfo = {
				userName: (decoded as any).username || "",
			}
		}

		// Return all properties including git info - clients will filter as needed
		return {
			language,
			mode,
			taskId: task?.taskId,
			apiProvider: apiConfiguration?.apiProvider,
			modelId: task?.api?.getModel().id,
			diffStrategy: task?.diffStrategy?.getName(),
			isSubtask: task ? !!task.parentTask : undefined,
			...userInfo,
			...(todos && { todos }),
		}
	}

	private async getGitProperties(): Promise<GitProperties> {
		if (!this._gitProperties) {
			this._gitProperties = await getWorkspaceGitInfo()
		}

		return this._gitProperties
	}

	public get gitProperties(): GitProperties | undefined {
		return this._gitProperties
	}

	public async getTelemetryProperties(): Promise<TelemetryProperties> {
		return {
			...this.getAppProperties(),
			...this.getCloudProperties(),
			...(await this.getTaskProperties()),
			...(await this.getGitProperties()),
		}
	}

	public get cwd() {
		return getWorkspacePath()
	}

<<<<<<< HEAD
	public getZgsmAuthCommands() {
		return this.zgsmAuthCommands
	}

	public setZgsmAuthCommands(zgsmAuthCommands: ZgsmAuthCommands) {
		this.zgsmAuthCommands = zgsmAuthCommands
=======
	/**
	 * Convert a file path to a webview-accessible URI
	 * This method safely converts file paths to URIs that can be loaded in the webview
	 *
	 * @param filePath - The absolute file path to convert
	 * @returns The webview URI string, or the original file URI if conversion fails
	 * @throws {Error} When webview is not available
	 * @throws {TypeError} When file path is invalid
	 */
	public convertToWebviewUri(filePath: string): string {
		try {
			const fileUri = vscode.Uri.file(filePath)

			// Check if we have a webview available
			if (this.view?.webview) {
				const webviewUri = this.view.webview.asWebviewUri(fileUri)
				return webviewUri.toString()
			}

			// Specific error for no webview available
			const error = new Error("No webview available for URI conversion")
			console.error(error.message)
			// Fallback to file URI if no webview available
			return fileUri.toString()
		} catch (error) {
			// More specific error handling
			if (error instanceof TypeError) {
				console.error("Invalid file path provided for URI conversion:", error)
			} else {
				console.error("Failed to convert to webview URI:", error)
			}
			// Return file URI as fallback
			return vscode.Uri.file(filePath).toString()
		}
>>>>>>> 63b71d82
	}
}<|MERGE_RESOLUTION|>--- conflicted
+++ resolved
@@ -2598,15 +2598,14 @@
 	public get cwd() {
 		return getWorkspacePath()
 	}
-
-<<<<<<< HEAD
 	public getZgsmAuthCommands() {
 		return this.zgsmAuthCommands
 	}
 
 	public setZgsmAuthCommands(zgsmAuthCommands: ZgsmAuthCommands) {
 		this.zgsmAuthCommands = zgsmAuthCommands
-=======
+	}
+
 	/**
 	 * Convert a file path to a webview-accessible URI
 	 * This method safely converts file paths to URIs that can be loaded in the webview
@@ -2641,6 +2640,5 @@
 			// Return file URI as fallback
 			return vscode.Uri.file(filePath).toString()
 		}
->>>>>>> 63b71d82
 	}
 }