--- conflicted
+++ resolved
@@ -57,16 +57,12 @@
 				return
 			}
 			const state = await provider.getState()
-<<<<<<< HEAD
-			const requireTodos = vscode.workspace.getConfiguration("zgsm").get<boolean>("newTaskRequireTodos", false)
-=======
 
 			// Use Package.name (dynamic at build time) as the VSCode configuration namespace.
 			// Supports multiple extension variants (e.g., stable/nightly) without hardcoded strings.
 			const requireTodos = vscode.workspace
 				.getConfiguration(Package.name)
 				.get<boolean>("newTaskRequireTodos", false)
->>>>>>> 91f3dd90
 
 			// Check if todos are required based on VSCode setting
 			// Note: undefined means not provided, empty string is valid
