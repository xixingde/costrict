import path from "path"
import fs from "fs/promises"
import * as vscode from "vscode"

import { TelemetryService } from "@roo-code/telemetry"
import { readFileWithEncodingDetection } from "../../utils/encoding"
import { DEFAULT_WRITE_DELAY_MS } from "@roo-code/types"

import { ClineSayTool } from "../../shared/ExtensionMessage"
import { getReadablePath } from "../../utils/path"
import { getDiffLines } from "../../utils/diffLines"
import { getLanguage } from "../../utils/file"
import { autoCommit } from "../../utils/git"
import { Task } from "../task/Task"
import { ToolUse, RemoveClosingTag, AskApproval, HandleError, PushToolResult } from "../../shared/tools"
import { formatResponse } from "../prompts/responses"
import { fileExistsAtPath } from "../../utils/fs"
import { RecordSource } from "../context-tracking/FileContextTrackerTypes"
import { unescapeHtmlEntities } from "../../utils/text-normalization"
import { EXPERIMENT_IDS, experiments } from "../../shared/experiments"

export async function applyDiffToolLegacy(
	cline: Task,
	block: ToolUse,
	askApproval: AskApproval,
	handleError: HandleError,
	pushToolResult: PushToolResult,
	removeClosingTag: RemoveClosingTag,
) {
	const relPath: string | undefined = block.params.path
	let diffContent: string | undefined = block.params.diff

	if (diffContent && !cline.api.getModel().id.includes("claude")) {
		diffContent = unescapeHtmlEntities(diffContent)
	}

	const sharedMessageProps: ClineSayTool = {
		tool: "appliedDiff",
		path: getReadablePath(cline.cwd, removeClosingTag("path", relPath)),
		diff: diffContent,
	}

	try {
		if (block.partial) {
			// Update GUI message
			let toolProgressStatus

			if (cline.diffStrategy && cline.diffStrategy.getProgressStatus) {
				toolProgressStatus = cline.diffStrategy.getProgressStatus(block)
			}

			if (toolProgressStatus && Object.keys(toolProgressStatus).length === 0) {
				return
			}

			await cline
				.ask("tool", JSON.stringify(sharedMessageProps), block.partial, toolProgressStatus)
				.catch(() => {})

			return
		} else {
			if (!relPath) {
				cline.consecutiveMistakeCount++
				cline.recordToolError("apply_diff")
				pushToolResult(await cline.sayAndCreateMissingParamError("apply_diff", "path"))
				return
			}

			if (!diffContent) {
				cline.consecutiveMistakeCount++
				cline.recordToolError("apply_diff")
				pushToolResult(await cline.sayAndCreateMissingParamError("apply_diff", "diff"))
				return
			}

			const accessAllowed = cline.rooIgnoreController?.validateAccess(relPath)

			if (!accessAllowed) {
				await cline.say("rooignore_error", relPath)
				pushToolResult(formatResponse.toolError(formatResponse.rooIgnoreError(relPath)))
				return
			}

			const absolutePath = path.resolve(cline.cwd, relPath)
			const fileExists = await fileExistsAtPath(absolutePath)

			if (!fileExists) {
				cline.consecutiveMistakeCount++
				cline.recordToolError("apply_diff")
				const formattedError = `File does not exist at path: ${absolutePath}\n\n<error_details>\nThe specified file could not be found. Please verify the file path and try again.\n</error_details>`
				await cline.say("error", formattedError)
				pushToolResult(formattedError)
				return
			}

			const originalContent: string = await readFileWithEncodingDetection(absolutePath)

			// Apply the diff to the original content
			const diffResult = (await cline.diffStrategy?.applyDiff(
				originalContent,
				diffContent,
				parseInt(block.params.start_line ?? ""),
			)) ?? {
				success: false,
				error: "No diff strategy available",
			}

			if (!diffResult.success) {
				cline.consecutiveMistakeCount++
				const currentCount = (cline.consecutiveMistakeCountForApplyDiff.get(relPath) || 0) + 1
				cline.consecutiveMistakeCountForApplyDiff.set(relPath, currentCount)
				let formattedError = ""
				TelemetryService.instance.captureDiffApplicationError(cline.taskId, currentCount)

				if (diffResult.failParts && diffResult.failParts.length > 0) {
					for (const failPart of diffResult.failParts) {
						if (failPart.success) {
							continue
						}

						const errorDetails = failPart.details ? JSON.stringify(failPart.details, null, 2) : ""

						formattedError = `<error_details>\n${
							failPart.error
						}${errorDetails ? `\n\nDetails:\n${errorDetails}` : ""}\n</error_details>`
					}
				} else {
					const errorDetails = diffResult.details ? JSON.stringify(diffResult.details, null, 2) : ""

					formattedError = `Unable to apply diff to file: ${absolutePath}\n\n<error_details>\n${
						diffResult.error
					}${errorDetails ? `\n\nDetails:\n${errorDetails}` : ""}\n</error_details>`
				}

				if (currentCount >= 2) {
					await cline.say("diff_error", formattedError)
				}

				cline.recordToolError("apply_diff", formattedError)

				pushToolResult(formattedError)
				return
			}

			cline.consecutiveMistakeCount = 0
			cline.consecutiveMistakeCountForApplyDiff.delete(relPath)

			// Check if preventFocusDisruption experiment is enabled
			const provider = cline.providerRef.deref()
			const state = await provider?.getState()
			const diagnosticsEnabled = state?.diagnosticsEnabled ?? true
			const writeDelayMs = state?.writeDelayMs ?? DEFAULT_WRITE_DELAY_MS
			const isPreventFocusDisruptionEnabled = experiments.isEnabled(
				state?.experiments ?? {},
				EXPERIMENT_IDS.PREVENT_FOCUS_DISRUPTION,
			)

			// Check if file is write-protected
			const isWriteProtected = cline.rooProtectedController?.isWriteProtected(relPath) || false
			const fileLanguage = await getLanguage(absolutePath)
			const changedLines = getDiffLines(originalContent ?? "", diffResult.content ?? "")
			const captureCodeAccept = (fileLanguage: string, changedLines: number) => {
				try {
					TelemetryService.instance.captureCodeAccept(fileLanguage, changedLines)

					// Check if AutoCommit is enabled before committing
					const autoCommitEnabled = vscode.workspace.getConfiguration().get<boolean>("AutoCommit", false)
					if (autoCommitEnabled) {
						autoCommit(relPath, cline.cwd, {
							model: cline.api.getModel().id,
							editorName: vscode.env.appName,
							date: new Date().toLocaleString(),
						})
					}
				} catch (err) {
					console.log(err)
				}
			}
			if (isPreventFocusDisruptionEnabled) {
				// Direct file write without diff view
				const completeMessage = JSON.stringify({
					...sharedMessageProps,
					diff: diffContent,
					isProtected: isWriteProtected,
				} satisfies ClineSayTool)

				let toolProgressStatus

				if (cline.diffStrategy && cline.diffStrategy.getProgressStatus) {
					toolProgressStatus = cline.diffStrategy.getProgressStatus(block, diffResult)
				}

				const didApprove = await askApproval("tool", completeMessage, toolProgressStatus, isWriteProtected)

				if (!didApprove) {
					TelemetryService.instance.captureCodeReject(fileLanguage, changedLines)
					return
				}

				// Save directly without showing diff view or opening the file
				cline.diffViewProvider.editType = "modify"
				cline.diffViewProvider.originalContent = originalContent
				await cline.diffViewProvider.saveDirectly(
					relPath,
					diffResult.content,
					false,
					diagnosticsEnabled,
					writeDelayMs,
				)
			} else {
				// Original behavior with diff view
				// Show diff view before asking for approval
				cline.diffViewProvider.editType = "modify"
				await cline.diffViewProvider.open(relPath)
				await cline.diffViewProvider.update(diffResult.content, true)
				cline.diffViewProvider.scrollToFirstDiff()

				const completeMessage = JSON.stringify({
					...sharedMessageProps,
					diff: diffContent,
					isProtected: isWriteProtected,
				} satisfies ClineSayTool)

				let toolProgressStatus

				if (cline.diffStrategy && cline.diffStrategy.getProgressStatus) {
					toolProgressStatus = cline.diffStrategy.getProgressStatus(block, diffResult)
				}

				const didApprove = await askApproval("tool", completeMessage, toolProgressStatus, isWriteProtected)
				if (!didApprove) {
					await cline.diffViewProvider.revertChanges() // Cline likely handles closing the diff view
<<<<<<< HEAD
					TelemetryService.instance.captureCodeReject(fileLanguage, changedLines)
=======
					cline.processQueuedMessages()
>>>>>>> 08d7f80e
					return
				}

				// Call saveChanges to update the DiffViewProvider properties
				await cline.diffViewProvider.saveChanges(diagnosticsEnabled, writeDelayMs)
			}

			// Track file edit operation
			if (relPath) {
				await cline.fileContextTracker.trackFileContext(relPath, "roo_edited" as RecordSource)
			}
			captureCodeAccept(fileLanguage, changedLines)

			// Used to determine if we should wait for busy terminal to update before sending api request
			cline.didEditFile = true
			let partFailHint = ""

			if (diffResult.failParts && diffResult.failParts.length > 0) {
				partFailHint = `But unable to apply all diff parts to file: ${absolutePath}, silently use <read_file> tool to check newest file version and re-apply diffs\n`
			}

			// Get the formatted response message
			const message = await cline.diffViewProvider.pushToolWriteResult(cline, cline.cwd, !fileExists)

			// Check for single SEARCH/REPLACE block warning
			const searchBlocks = (diffContent.match(/<<<<<<< SEARCH/g) || []).length
			const singleBlockNotice =
				searchBlocks === 1
					? "\n<notice>Making multiple related changes in a single apply_diff is more efficient. If other changes are needed in this file, please include them as additional SEARCH/REPLACE blocks.</notice>"
					: ""

			if (partFailHint) {
				pushToolResult(partFailHint + message + singleBlockNotice)
			} else {
				pushToolResult(message + singleBlockNotice)
			}

			await cline.diffViewProvider.reset()

			// Process any queued messages after file edit completes
			cline.processQueuedMessages()

			return
		}
	} catch (error) {
		await handleError("applying diff", error)
		await cline.diffViewProvider.reset()
		cline.processQueuedMessages()
		return
	}
}<|MERGE_RESOLUTION|>--- conflicted
+++ resolved
@@ -230,11 +230,8 @@
 				const didApprove = await askApproval("tool", completeMessage, toolProgressStatus, isWriteProtected)
 				if (!didApprove) {
 					await cline.diffViewProvider.revertChanges() // Cline likely handles closing the diff view
-<<<<<<< HEAD
+					cline.processQueuedMessages()
 					TelemetryService.instance.captureCodeReject(fileLanguage, changedLines)
-=======
-					cline.processQueuedMessages()
->>>>>>> 08d7f80e
 					return
 				}
 
