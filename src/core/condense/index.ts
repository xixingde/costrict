--- conflicted
+++ resolved
@@ -223,13 +223,6 @@
 	const messagesSinceSummary = messages.slice(lastSummaryIndex)
 
 	// Bedrock requires the first message to be a user message.
-<<<<<<< HEAD
-	// See https://github.com/zgsm-ai/costrict/issues/4147
-	const userMessage: ApiMessage = {
-		role: "user",
-		content: "Please continue from the following summary:",
-		ts: messages[0]?.ts ? messages[0].ts - 1 : Date.now(),
-=======
 	// We preserve the original first message to maintain context.
 	// See https://github.com/RooCodeInc/Roo-Code/issues/4147
 	if (messagesSinceSummary.length > 0 && messagesSinceSummary[0].role !== "user") {
@@ -247,7 +240,6 @@
 			}
 			return [userMessage, ...messagesSinceSummary]
 		}
->>>>>>> 72bc790d
 	}
 
 	return messagesSinceSummary
