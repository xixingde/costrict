import * as vscode from "vscode"
import { userInfo } from "os"
<<<<<<< HEAD
import fs from "fs"
=======
import * as path from "path"

// Security: Allowlist of approved shell executables to prevent arbitrary command execution
const SHELL_ALLOWLIST = new Set<string>([
	// Windows PowerShell variants
	"C:\\Windows\\System32\\WindowsPowerShell\\v1.0\\powershell.exe",
	"C:\\Program Files\\PowerShell\\7\\pwsh.exe",
	"C:\\Program Files\\PowerShell\\6\\pwsh.exe",
	"C:\\Program Files\\PowerShell\\5\\pwsh.exe",

	// Windows Command Prompt
	"C:\\Windows\\System32\\cmd.exe",

	// Windows WSL
	"C:\\Windows\\System32\\wsl.exe",

	// Git Bash on Windows
	"C:\\Program Files\\Git\\bin\\bash.exe",
	"C:\\Program Files\\Git\\usr\\bin\\bash.exe",
	"C:\\Program Files (x86)\\Git\\bin\\bash.exe",
	"C:\\Program Files (x86)\\Git\\usr\\bin\\bash.exe",

	// MSYS2/MinGW/Cygwin on Windows
	"C:\\msys64\\usr\\bin\\bash.exe",
	"C:\\msys32\\usr\\bin\\bash.exe",
	"C:\\MinGW\\msys\\1.0\\bin\\bash.exe",
	"C:\\cygwin64\\bin\\bash.exe",
	"C:\\cygwin\\bin\\bash.exe",

	// Unix/Linux/macOS - Bourne-compatible shells
	"/bin/sh",
	"/usr/bin/sh",
	"/bin/bash",
	"/usr/bin/bash",
	"/usr/local/bin/bash",
	"/opt/homebrew/bin/bash",
	"/opt/local/bin/bash",

	// Z Shell
	"/bin/zsh",
	"/usr/bin/zsh",
	"/usr/local/bin/zsh",
	"/opt/homebrew/bin/zsh",
	"/opt/local/bin/zsh",

	// Dash
	"/bin/dash",
	"/usr/bin/dash",

	// Ash
	"/bin/ash",
	"/usr/bin/ash",

	// C Shells
	"/bin/csh",
	"/usr/bin/csh",
	"/bin/tcsh",
	"/usr/bin/tcsh",
	"/usr/local/bin/tcsh",

	// Korn Shells
	"/bin/ksh",
	"/usr/bin/ksh",
	"/bin/ksh93",
	"/usr/bin/ksh93",
	"/bin/mksh",
	"/usr/bin/mksh",
	"/bin/pdksh",
	"/usr/bin/pdksh",

	// Fish Shell
	"/usr/bin/fish",
	"/usr/local/bin/fish",
	"/opt/homebrew/bin/fish",
	"/opt/local/bin/fish",

	// Modern shells
	"/usr/bin/elvish",
	"/usr/local/bin/elvish",
	"/usr/bin/xonsh",
	"/usr/local/bin/xonsh",
	"/usr/bin/nu",
	"/usr/local/bin/nu",
	"/usr/bin/nushell",
	"/usr/local/bin/nushell",
	"/usr/bin/ion",
	"/usr/local/bin/ion",

	// BusyBox
	"/bin/busybox",
	"/usr/bin/busybox",
])
>>>>>>> 247da38b

export const SHELL_PATHS = {
	// Windows paths
	POWERSHELL_7: "C:\\Program Files\\PowerShell\\7\\pwsh.exe",
	POWERSHELL_LEGACY: "C:\\Windows\\System32\\WindowsPowerShell\\v1.0\\powershell.exe",
	CMD: "C:\\Windows\\System32\\cmd.exe",
	GITBASH: "C:\\Program Files\\Git\\bin\\bash.exe",
	WSL_BASH: "/bin/bash",
	// Unix paths
	MAC_DEFAULT: "/bin/zsh",
	LINUX_DEFAULT: "/bin/bash",
	CSH: "/bin/csh",
	BASH: "/bin/bash",
	KSH: "/bin/ksh",
	SH: "/bin/sh",
	ZSH: "/bin/zsh",
	DASH: "/bin/dash",
	TCSH: "/bin/tcsh",
	FALLBACK: "/bin/sh",
} as const

interface MacTerminalProfile {
	path?: string | string[]
}

type MacTerminalProfiles = Record<string, MacTerminalProfile>

interface WindowsTerminalProfile {
	path?: string | string[]
	source?: "PowerShell" | "WSL"
}

type WindowsTerminalProfiles = Record<string, WindowsTerminalProfile>

interface LinuxTerminalProfile {
	path?: string | string[]
}

type LinuxTerminalProfiles = Record<string, LinuxTerminalProfile>

// -----------------------------------------------------
// 1) VS Code Terminal Configuration Helpers
// -----------------------------------------------------

function getWindowsTerminalConfig() {
	try {
		const config = vscode.workspace.getConfiguration("terminal.integrated")
		const defaultProfileName = config.get<string>("defaultProfile.windows")
		const profiles = config.get<WindowsTerminalProfiles>("profiles.windows") || {}
		return { defaultProfileName, profiles }
	} catch {
		return { defaultProfileName: null, profiles: {} as WindowsTerminalProfiles }
	}
}

function getMacTerminalConfig() {
	try {
		const config = vscode.workspace.getConfiguration("terminal.integrated")
		const defaultProfileName = config.get<string>("defaultProfile.osx")
		const profiles = config.get<MacTerminalProfiles>("profiles.osx") || {}
		return { defaultProfileName, profiles }
	} catch {
		return { defaultProfileName: null, profiles: {} as MacTerminalProfiles }
	}
}

function getLinuxTerminalConfig() {
	try {
		const config = vscode.workspace.getConfiguration("terminal.integrated")
		const defaultProfileName = config.get<string>("defaultProfile.linux")
		const profiles = config.get<LinuxTerminalProfiles>("profiles.linux") || {}
		return { defaultProfileName, profiles }
	} catch {
		return { defaultProfileName: null, profiles: {} as LinuxTerminalProfiles }
	}
}

// -----------------------------------------------------
// 2) Platform-Specific VS Code Shell Retrieval
// -----------------------------------------------------

/**
 * Normalizes a path that can be either a string or an array of strings.
 * If it's an array, returns the first element. Otherwise returns the string.
 */
function normalizeShellPath(path: string | string[] | undefined): string | null {
	if (!path) return null
	if (Array.isArray(path)) {
		return path.length > 0 ? path[0] : null
	}
	return path
}

/** Attempts to retrieve a shell path from VS Code config on Windows. */
function getWindowsShellFromVSCode(): string | null {
	const { defaultProfileName, profiles } = getWindowsTerminalConfig()
	if (!defaultProfileName) {
		return null
	}

	const profile = profiles[defaultProfileName]

	// If the profile name indicates PowerShell, do version-based detection.
	// In testing it was found these typically do not have a path, and this
	// implementation manages to deductively get the correct version of PowerShell
	if (defaultProfileName.toLowerCase().includes("powershell")) {
		const normalizedPath = normalizeShellPath(profile?.path)
		if (normalizedPath) {
			// If there's an explicit PowerShell path, return that
<<<<<<< HEAD
			return profile.path
=======
			return normalizedPath
		} else if (profile?.source === "PowerShell") {
			// If the profile is sourced from PowerShell, assume the newest
			return SHELL_PATHS.POWERSHELL_7
>>>>>>> 247da38b
		}
		// For all other PowerShell cases, use intelligent detection
		return getPowerShellPathFromVSCodeAPI()
	}

	// If there's a specific path, return that immediately
	const normalizedPath = normalizeShellPath(profile?.path)
	if (normalizedPath) {
		return normalizedPath
	}

	// If the profile indicates WSL
	if (profile?.source === "WSL" || defaultProfileName.toLowerCase().includes("wsl")) {
		return SHELL_PATHS.WSL_BASH
	}

	// If the profile indicates Git Bash
	if (defaultProfileName.toLowerCase().includes("bash")) {
		return SHELL_PATHS.GITBASH
	}

	// If nothing special detected, we assume cmd
	return SHELL_PATHS.CMD
}

/**
 * Gets the actual PowerShell path using VS Code API and system detection.
 * This function attempts to detect the actual PowerShell version installed
 * on the system rather than making assumptions based on configuration.
 */
function getPowerShellPathFromVSCodeAPI(): string {
	try {
		// First, try to get shell information from VS Code's terminal service
		const terminals = vscode.window.terminals
		if (terminals && terminals.length > 0) {
			// Look for an existing PowerShell terminal to get its actual path
			for (const terminal of terminals) {
				if (terminal.name.toLowerCase().includes("powershell")) {
					// Try to get the actual shell path from the terminal's creation options
					// Note: This is a best-effort approach as VS Code API doesn't directly expose this
					const terminalOptions = (terminal as any).creationOptions
					if (terminalOptions && terminalOptions.shellPath) {
						return terminalOptions.shellPath
					}
				}
			}
		}

		// If no existing terminals found, fall back to system detection
		return detectActualPowerShellVersion()
	} catch (error) {
		console.warn("[getPowerShellPathFromVSCodeAPI] Failed to get PowerShell path from VS Code API:", error)
		// Fall back to conservative detection
		return detectActualPowerShellVersion()
	}
}

/**
 * Detects the actual PowerShell version installed on the system.
 * This function checks for PowerShell 7 first, then falls back to PowerShell 5.
 */
function detectActualPowerShellVersion(): string {
	// Check if PowerShell 7 is installed
	const ps7Path = SHELL_PATHS.POWERSHELL_7
	try {
		if (fs.existsSync(ps7Path)) {
			// Verify it's actually executable by checking if it's a file
			const stats = fs.statSync(ps7Path)
			if (stats.isFile()) {
				return ps7Path
			}
		}
	} catch (error) {
		// Ignore file system errors and continue to fallback
		console.debug("[detectActualPowerShellVersion] PowerShell 7 not accessible:", error)
	}

	// Fall back to PowerShell 5 (legacy) - always available on Windows 10/11
	const ps5Path = SHELL_PATHS.POWERSHELL_LEGACY
	try {
		if (fs.existsSync(ps5Path)) {
			const stats = fs.statSync(ps5Path)
			if (stats.isFile()) {
				return ps5Path
			}
		}
	} catch (error) {
		console.debug("[detectActualPowerShellVersion] PowerShell 5 not accessible:", error)
	}

	// Ultimate fallback - use COMSPEC (cmd.exe)
	console.warn("[detectActualPowerShellVersion] No PowerShell found, falling back to cmd.exe")
	return process.env.COMSPEC || SHELL_PATHS.CMD
}

/** Attempts to retrieve a shell path from VS Code config on macOS. */
function getMacShellFromVSCode(): string | null {
	const { defaultProfileName, profiles } = getMacTerminalConfig()
	if (!defaultProfileName) {
		return null
	}

	const profile = profiles[defaultProfileName]
	return normalizeShellPath(profile?.path)
}

/** Attempts to retrieve a shell path from VS Code config on Linux. */
function getLinuxShellFromVSCode(): string | null {
	const { defaultProfileName, profiles } = getLinuxTerminalConfig()
	if (!defaultProfileName) {
		return null
	}

	const profile = profiles[defaultProfileName]
	return normalizeShellPath(profile?.path)
}

// -----------------------------------------------------
// 3) General Fallback Helpers
// -----------------------------------------------------

/**
 * Tries to get a user’s shell from os.userInfo() (works on Unix if the
 * underlying system call is supported). Returns null on error or if not found.
 */
function getShellFromUserInfo(): string | null {
	try {
		const { shell } = userInfo()
		return shell || null
	} catch {
		return null
	}
}

/** Returns the environment-based shell variable, or null if not set. */
function getShellFromEnv(): string | null {
	const { env } = process

	if (process.platform === "win32") {
		// On Windows, COMSPEC typically holds cmd.exe
		return env.COMSPEC || "C:\\Windows\\System32\\cmd.exe"
	}

	if (process.platform === "darwin") {
		// On macOS/Linux, SHELL is commonly the environment variable
		return env.SHELL || "/bin/zsh"
	}

	if (process.platform === "linux") {
		// On Linux, SHELL is commonly the environment variable
		return env.SHELL || "/bin/bash"
	}
	return null
}

// -----------------------------------------------------
// 4) Shell Validation Functions
// -----------------------------------------------------

/**
 * Validates if a shell path is in the allowlist to prevent arbitrary command execution
 */
function isShellAllowed(shellPath: string): boolean {
	if (!shellPath) return false

	const normalizedPath = path.normalize(shellPath)

	// Direct lookup first
	if (SHELL_ALLOWLIST.has(normalizedPath)) {
		return true
	}

	// On Windows, try case-insensitive comparison
	if (process.platform === "win32") {
		const lowerPath = normalizedPath.toLowerCase()
		for (const allowedPath of SHELL_ALLOWLIST) {
			if (allowedPath.toLowerCase() === lowerPath) {
				return true
			}
		}
	}

	return false
}

/**
 * Returns a safe fallback shell based on the platform
 */
function getSafeFallbackShell(): string {
	if (process.platform === "win32") {
		return SHELL_PATHS.CMD
	} else if (process.platform === "darwin") {
		return SHELL_PATHS.MAC_DEFAULT
	} else {
		return SHELL_PATHS.LINUX_DEFAULT
	}
}

// -----------------------------------------------------
// 5) Publicly Exposed Shell Getter
// -----------------------------------------------------

/**
 * Gets the system shell path
 *
 * Detects shell in the following priority order:
 * 1. VSCode configuration (platform-specific)
 * 2. os.userInfo()
 * 3. System detection (detectSystemAvailableShell)
 * 4. Environment variables (SHELL/COMSPEC)
 * 5. Platform default values
 *
 * @returns Detected shell executable path
 */
export function getShell(): string {
	let shell: string | null = null

	// 1. Check VS Code config first.
	if (process.platform === "win32") {
		// Special logic for Windows
		shell = getWindowsShellFromVSCode()
	} else if (process.platform === "darwin") {
		// macOS from VS Code
		shell = getMacShellFromVSCode()
	} else if (process.platform === "linux") {
		// Linux from VS Code
		shell = getLinuxShellFromVSCode()
	}

	// 2. If no shell from VS Code, try userInfo()
	if (!shell) {
		shell = getShellFromUserInfo()
	}

<<<<<<< HEAD
	// 3. Try system detection
	const systemShell = detectSystemAvailableShell()
	if (systemShell) {
		return systemShell
	}

	// 4. If still nothing, try environment variable
	const envShell = getShellFromEnv()
	if (envShell) {
		return envShell
	}

	// 5. Finally, fall back to a default
	if (process.platform === "win32") {
		// On Windows, if we got here, we have no config, no COMSPEC, and one very messed up operating system.
		// Use CMD as a last resort
		return SHELL_PATHS.CMD
	}
	// On macOS/Linux, fallback to a POSIX shell - This is the behavior of our old shell detection method.
	return SHELL_PATHS.FALLBACK
}

/**
 * Detects the shell type that VSCode would choose when no default shell is configured.
 * Mimics VSCode's default shell selection logic.
 * @returns The shell path that VSCode would default to, or null if unable to detect
 */
function detectSystemAvailableShell(): string | null {
	if (process.platform === "win32") {
		return detectWindowsVSCodeDefaultShell()
	} else if (process.platform === "darwin") {
		return detectMacVSCodeDefaultShell()
	} else if (process.platform === "linux") {
		return detectLinuxVSCodeDefaultShell()
	}
	return null
}

/**
 * Detects VSCode's default shell on Windows platform.
 * VSCode priority on Windows: PowerShell > CMD
 */
function detectWindowsVSCodeDefaultShell(): string | null {
	// VSCode on Windows prefers PowerShell 7, then PowerShell 5, finally CMD
	try {
		if (fs.existsSync(SHELL_PATHS.POWERSHELL_7)) {
			const stats = fs.statSync(SHELL_PATHS.POWERSHELL_7)
			if (stats.isFile()) {
				return SHELL_PATHS.POWERSHELL_7
			}
		}
	} catch (error) {
		console.debug("[detectWindowsVSCodeDefaultShell] PowerShell 7 detection failed:", error)
	}

	try {
		if (fs.existsSync(SHELL_PATHS.POWERSHELL_LEGACY)) {
			const stats = fs.statSync(SHELL_PATHS.POWERSHELL_LEGACY)
			if (stats.isFile()) {
				return SHELL_PATHS.POWERSHELL_LEGACY
			}
		}
	} catch (error) {
		console.debug("[detectWindowsVSCodeDefaultShell] PowerShell 5 detection failed:", error)
	}

	// Final fallback to CMD (VSCode can always find CMD)
	return process.env.COMSPEC || SHELL_PATHS.CMD
}

/**
 * Detects VSCode's default shell on macOS platform.
 * VSCode on macOS uses the system default shell (usually zsh)
 */
function detectMacVSCodeDefaultShell(): string | null {
	// VSCode on macOS uses the system default shell
	// macOS Catalina (10.15) and later default to zsh
	try {
		if (fs.existsSync(SHELL_PATHS.ZSH)) {
			const stats = fs.statSync(SHELL_PATHS.ZSH)
			if (stats.isFile()) {
				return SHELL_PATHS.ZSH
			}
		}
	} catch (error) {
		console.debug("[detectMacVSCodeDefaultShell] zsh detection failed:", error)
	}

	// Fallback to bash (older macOS versions)
	try {
		if (fs.existsSync(SHELL_PATHS.BASH)) {
			const stats = fs.statSync(SHELL_PATHS.BASH)
			if (stats.isFile()) {
				return SHELL_PATHS.BASH
			}
		}
	} catch (error) {
		console.debug("[detectMacVSCodeDefaultShell] bash detection failed:", error)
	}

	// Use environment variable SHELL or default value
	return process.env.SHELL || SHELL_PATHS.MAC_DEFAULT
}

/**
 * Detects VSCode's default shell on Linux platform.
 * VSCode on Linux uses the system default shell (usually bash)
 */
function detectLinuxVSCodeDefaultShell(): string | null {
	// VSCode on Linux uses the system default shell
	// Most Linux distributions default to bash
	try {
		if (fs.existsSync(SHELL_PATHS.BASH)) {
			const stats = fs.statSync(SHELL_PATHS.BASH)
			if (stats.isFile()) {
				return SHELL_PATHS.BASH
			}
		}
	} catch (error) {
		console.debug("[detectLinuxVSCodeDefaultShell] bash detection failed:", error)
	}

	// Check other common bash locations
	try {
		const altBashPath = "/usr/bin/bash"
		if (fs.existsSync(altBashPath)) {
			const stats = fs.statSync(altBashPath)
			if (stats.isFile()) {
				return altBashPath
			}
		}
	} catch (error) {
		console.debug("[detectLinuxVSCodeDefaultShell] /usr/bin/bash detection failed:", error)
	}

	// Use environment variable SHELL or default value
	return process.env.SHELL || SHELL_PATHS.LINUX_DEFAULT
}

/**
 * Gets the available system shell type.
 * Simplified version that directly calls system detection.
 * @returns Detected shell path, or null if unable to detect
 */
export function getActiveTerminalShellType(): string | null {
	return detectSystemAvailableShell()
=======
	// 3. If still nothing, try environment variable
	if (!shell) {
		shell = getShellFromEnv()
	}

	// 4. Finally, fall back to a default
	if (!shell) {
		shell = getSafeFallbackShell()
	}

	// 5. Validate the shell against allowlist
	if (!isShellAllowed(shell)) {
		shell = getSafeFallbackShell()
	}

	return shell
>>>>>>> 247da38b
}<|MERGE_RESOLUTION|>--- conflicted
+++ resolved
@@ -1,8 +1,6 @@
 import * as vscode from "vscode"
 import { userInfo } from "os"
-<<<<<<< HEAD
 import fs from "fs"
-=======
 import * as path from "path"
 
 // Security: Allowlist of approved shell executables to prevent arbitrary command execution
@@ -95,7 +93,6 @@
 	"/bin/busybox",
 	"/usr/bin/busybox",
 ])
->>>>>>> 247da38b
 
 export const SHELL_PATHS = {
 	// Windows paths
@@ -205,14 +202,10 @@
 		const normalizedPath = normalizeShellPath(profile?.path)
 		if (normalizedPath) {
 			// If there's an explicit PowerShell path, return that
-<<<<<<< HEAD
-			return profile.path
-=======
 			return normalizedPath
 		} else if (profile?.source === "PowerShell") {
 			// If the profile is sourced from PowerShell, assume the newest
 			return SHELL_PATHS.POWERSHELL_7
->>>>>>> 247da38b
 		}
 		// For all other PowerShell cases, use intelligent detection
 		return getPowerShellPathFromVSCodeAPI()
@@ -447,27 +440,27 @@
 		shell = getShellFromUserInfo()
 	}
 
-<<<<<<< HEAD
-	// 3. Try system detection
 	const systemShell = detectSystemAvailableShell()
 	if (systemShell) {
 		return systemShell
 	}
 
-	// 4. If still nothing, try environment variable
-	const envShell = getShellFromEnv()
-	if (envShell) {
-		return envShell
-	}
-
-	// 5. Finally, fall back to a default
-	if (process.platform === "win32") {
-		// On Windows, if we got here, we have no config, no COMSPEC, and one very messed up operating system.
-		// Use CMD as a last resort
-		return SHELL_PATHS.CMD
-	}
-	// On macOS/Linux, fallback to a POSIX shell - This is the behavior of our old shell detection method.
-	return SHELL_PATHS.FALLBACK
+	// 3. If still nothing, try environment variable
+	if (!shell) {
+		shell = getShellFromEnv()
+	}
+
+	// 4. Finally, fall back to a default
+	if (!shell) {
+		shell = getSafeFallbackShell()
+	}
+
+	// 5. Validate the shell against allowlist
+	if (!isShellAllowed(shell)) {
+		shell = getSafeFallbackShell()
+	}
+
+	return shell
 }
 
 /**
@@ -594,22 +587,4 @@
  */
 export function getActiveTerminalShellType(): string | null {
 	return detectSystemAvailableShell()
-=======
-	// 3. If still nothing, try environment variable
-	if (!shell) {
-		shell = getShellFromEnv()
-	}
-
-	// 4. Finally, fall back to a default
-	if (!shell) {
-		shell = getSafeFallbackShell()
-	}
-
-	// 5. Validate the shell against allowlist
-	if (!isShellAllowed(shell)) {
-		shell = getSafeFallbackShell()
-	}
-
-	return shell
->>>>>>> 247da38b
 }