import { z } from "zod"

import {
	type ProviderSettings,
	type PromptComponent,
	type ModeConfig,
	type InstallMarketplaceItemOptions,
	type MarketplaceItem,
	type ShareVisibility,
	marketplaceItemSchema,
} from "@roo-code/types"
<<<<<<< HEAD
import type { IndexStatusResponse } from "../core/costrict/codebase-index/types"
import type { ShareVisibility } from "@roo-code/cloud"
=======
>>>>>>> 1d46bd1b

import { Mode } from "./modes"

export type ClineAskResponse = "yesButtonClicked" | "noButtonClicked" | "messageResponse" | "objectResponse"

export type PromptMode = Mode | "enhance"

export type AudioType = "notification" | "celebration" | "progress_loop"

export interface UpdateTodoListPayload {
	todos: any[]
}

export interface WebviewMessage {
	type:
		| "updateTodoList"
		| "deleteMultipleTasksWithIds"
		| "currentApiConfigName"
		| "saveApiConfiguration"
		| "upsertApiConfiguration"
		| "deleteApiConfiguration"
		| "loadApiConfiguration"
		| "loadApiConfigurationById"
		| "renameApiConfiguration"
		| "getListApiConfiguration"
		| "customInstructions"
		| "allowedCommands"
		| "deniedCommands"
		| "showAutoApproveSettingsAtChat"
		| "alwaysAllowReadOnly"
		| "alwaysAllowReadOnlyOutsideWorkspace"
		| "alwaysAllowWrite"
		| "alwaysAllowWriteOutsideWorkspace"
		| "alwaysAllowWriteProtected"
		| "alwaysAllowExecute"
		| "alwaysAllowFollowupQuestions"
		| "alwaysAllowUpdateTodoList"
		| "followupAutoApproveTimeoutMs"
		| "webviewDidLaunch"
		| "newTask"
		| "askResponse"
		| "terminalOperation"
		| "clearTask"
		| "didShowAnnouncement"
		| "selectImages"
		| "exportCurrentTask"
		| "shareCurrentTask"
		| "showTaskWithId"
		| "deleteTaskWithId"
		| "exportTaskWithId"
		| "importSettings"
		| "exportSettings"
		| "resetState"
		| "flushRouterModels"
		| "requestRouterModels"
		| "requestOpenAiModels"
		| "requestOllamaModels"
		| "requestLmStudioModels"
		| "requestVsCodeLmModels"
		| "requestHuggingFaceModels"
		| "openImage"
		| "saveImage"
		| "openFile"
		| "openMention"
		| "cancelTask"
		| "updateVSCodeSetting"
		| "getVSCodeSetting"
		| "vsCodeSetting"
		| "alwaysAllowBrowser"
		| "alwaysAllowMcp"
		| "alwaysAllowModeSwitch"
		| "allowedMaxRequests"
		| "allowedMaxCost"
		| "alwaysAllowSubtasks"
		| "alwaysAllowUpdateTodoList"
		| "autoCondenseContext"
		| "autoCondenseContextPercent"
		| "condensingApiConfigId"
		| "updateCondensingPrompt"
		| "playSound"
		| "playTts"
		| "stopTts"
		| "soundEnabled"
		| "ttsEnabled"
		| "ttsSpeed"
		| "soundVolume"
		| "diffEnabled"
		| "enableCheckpoints"
		| "browserViewportSize"
		| "screenshotQuality"
		| "remoteBrowserHost"
		| "openMcpSettings"
		| "openProjectMcpSettings"
		| "restartMcpServer"
		| "refreshAllMcpServers"
		| "toggleToolAlwaysAllow"
		| "toggleToolEnabledForPrompt"
		| "toggleMcpServer"
		| "updateMcpTimeout"
		| "fuzzyMatchThreshold"
		| "writeDelayMs"
		| "diagnosticsEnabled"
		| "enhancePrompt"
		| "enhancedPrompt"
		| "draggedImages"
		| "deleteMessage"
		| "deleteMessageConfirm"
		| "submitEditedMessage"
		| "editMessageConfirm"
		| "terminalOutputLineLimit"
		| "terminalOutputCharacterLimit"
		| "terminalShellIntegrationTimeout"
		| "terminalShellIntegrationDisabled"
		| "terminalCommandDelay"
		| "terminalPowershellCounter"
		| "terminalZshClearEolMark"
		| "terminalZshOhMy"
		| "terminalZshP10k"
		| "terminalZdotdir"
		| "terminalCompressProgressBar"
		| "mcpEnabled"
		| "enableMcpServerCreation"
		| "remoteControlEnabled"
		| "searchCommits"
		| "alwaysApproveResubmit"
		| "requestDelaySeconds"
		| "setApiConfigPassword"
		| "mode"
		| "updatePrompt"
		| "updateSupportPrompt"
		| "getSystemPrompt"
		| "copySystemPrompt"
		| "systemPrompt"
		| "enhancementApiConfigId"
		| "includeTaskHistoryInEnhance"
		| "updateExperimental"
		| "autoApprovalEnabled"
		| "updateCustomMode"
		| "deleteCustomMode"
		| "setopenAiCustomModelInfo"
		| "openCustomModesSettings"
		| "checkpointDiff"
		| "checkpointRestore"
		| "deleteMcpServer"
		| "maxOpenTabsContext"
		| "maxWorkspaceFiles"
		| "humanRelayResponse"
		| "humanRelayCancel"
		| "browserToolEnabled"
		| "codebaseIndexEnabled"
		| "telemetrySetting"
		| "showRooIgnoredFiles"
		| "testBrowserConnection"
		| "browserConnectionResult"
		| "remoteBrowserEnabled"
		| "language"
		| "maxReadFileLine"
		| "maxImageFileSize"
		| "maxTotalImageSize"
		| "maxConcurrentFileReads"
		| "includeDiagnosticMessages"
		| "maxDiagnosticMessages"
		| "searchFiles"
		| "toggleApiConfigPin"
		| "setHistoryPreviewCollapsed"
		| "hasOpenedModeSelector"
		| "accountButtonClicked"
		| "rooCloudSignIn"
		| "rooCloudSignOut"
		| "condenseTaskContextRequest"
		| "requestIndexingStatus"
		| "startIndexing"
		| "clearIndexData"
		| "indexingStatusUpdate"
		| "indexCleared"
		| "codebaseIndexStatusResponse"
		| "zgsmRebuildCodebaseIndex"
		| "focusPanelRequest"
		| "profileThresholds"
		| "setHistoryPreviewCollapsed"
		| "openExternal"
		| "filterMarketplaceItems"
		| "marketplaceButtonClicked"
		| "installMarketplaceItem"
		| "installMarketplaceItemWithParameters"
		| "cancelMarketplaceInstall"
		| "removeInstalledMarketplaceItem"
		| "marketplaceInstallResult"
		| "fetchMarketplaceData"
		| "switchTab"
		// zgsm
		| "zgsmDeleteProfile"
		| "zgsmPollCodebaseIndexStatus"
		| "zgsmCodebaseIndexEnabled"
		| "zgsmLogin"
		| "zgsmLogout"
		| "zgsmAbort"
		| "requestZgsmModels"
		| "useZgsmCustomConfig"
		| "zgsmCodebaseIndexEnabled"
		// zgsm
		| "profileThresholds"
		| "shareTaskSuccess"
		| "exportMode"
		| "exportModeResult"
		| "importMode"
		| "importModeResult"
		| "checkRulesDirectory"
		| "checkRulesDirectoryResult"
		| "saveCodeIndexSettingsAtomic"
		| "requestCodeIndexSecretStatus"
		| "cancelReviewTask"
		| "checkReviewSuggestion"
		| "requestCommands"
		| "openCommandFile"
		| "deleteCommand"
		| "createCommand"
		| "insertTextIntoTextarea"
		| "startCodereview"
		| "settingsButtonclicked"
		| "copyError"
		| "showMdmAuthRequiredNotification"
	text?: string
	editedMessageContent?: string
	tab?: "settings" | "history" | "mcp" | "modes" | "chat" | "marketplace" | "account" | "zgsm-account"
	disabled?: boolean
	context?: string
	dataUri?: string
	askResponse?: ClineAskResponse
	apiConfiguration?: ProviderSettings
	images?: string[]
	bool?: boolean
	value?: number
	commands?: string[]
	audioType?: AudioType
	serverName?: string
	toolName?: string
	alwaysAllow?: boolean
	isEnabled?: boolean
	mode?: Mode
	promptMode?: PromptMode
	customPrompt?: PromptComponent
	dataUrls?: string[]
	values?: Record<string, any>
	query?: string
	setting?: string
	slug?: string
	modeConfig?: ModeConfig
	timeout?: number
	payload?: WebViewMessagePayload
	source?: "global" | "project"
	requestId?: string
	ids?: string[]
	hasSystemPromptOverride?: boolean
	terminalOperation?: "continue" | "abort"
	messageTs?: number
	historyPreviewCollapsed?: boolean
	filters?: { type?: string; search?: string; tags?: string[] }
	url?: string // For openExternal
	mpItem?: MarketplaceItem
	mpInstallOptions?: InstallMarketplaceItemOptions
	config?: Record<string, any> // Add config to the payload
	visibility?: ShareVisibility // For share visibility
	hasContent?: boolean // For checkRulesDirectoryResult
	checkOnly?: boolean // For deleteCustomMode check
	codeIndexSettings?: {
		// Global state settings
		zgsmCodebaseIndexEnabled: boolean
		codebaseIndexEnabled: boolean
		codebaseIndexQdrantUrl: string
		codebaseIndexEmbedderProvider:
			| "openai"
			| "ollama"
			| "openai-compatible"
			| "gemini"
			| "mistral"
			| "vercel-ai-gateway"
		codebaseIndexEmbedderBaseUrl?: string
		codebaseIndexEmbedderModelId: string
		codebaseIndexEmbedderModelDimension?: number // Generic dimension for all providers
		codebaseIndexOpenAiCompatibleBaseUrl?: string
		codebaseIndexSearchMaxResults?: number
		codebaseIndexSearchMinScore?: number

		// Secret settings
		codeIndexOpenAiKey?: string
		codeIndexQdrantApiKey?: string
		codebaseIndexOpenAiCompatibleApiKey?: string
		codebaseIndexGeminiApiKey?: string
		codebaseIndexMistralApiKey?: string
		codebaseIndexVercelAiGatewayApiKey?: string
	}
	issueId?: string
}

export const checkoutDiffPayloadSchema = z.object({
	ts: z.number(),
	previousCommitHash: z.string().optional(),
	commitHash: z.string(),
	mode: z.enum(["full", "checkpoint"]),
})

export type CheckpointDiffPayload = z.infer<typeof checkoutDiffPayloadSchema>

export const checkoutRestorePayloadSchema = z.object({
	ts: z.number(),
	commitHash: z.string(),
	mode: z.enum(["preview", "restore"]),
})

export type CheckpointRestorePayload = z.infer<typeof checkoutRestorePayloadSchema>

export interface IndexingStatusPayload {
	state: "Standby" | "Indexing" | "Indexed" | "Error"
	message: string
}

export interface IndexClearedPayload {
	success: boolean
	error?: string
}

export interface CodebaseIndexStatusPayload {
	workspace: string
	status: IndexStatusResponse
}

export interface RebuildCodebaseIndexPayload {
	type: "embedding" | "codegraph" | "all"
	workspace?: string
	path?: string
}

export const installMarketplaceItemWithParametersPayloadSchema = z.object({
	item: marketplaceItemSchema,
	parameters: z.record(z.string(), z.any()),
})

export type InstallMarketplaceItemWithParametersPayload = z.infer<
	typeof installMarketplaceItemWithParametersPayloadSchema
>

export type WebViewMessagePayload =
	| CheckpointDiffPayload
	| CheckpointRestorePayload
	| IndexingStatusPayload
	| IndexClearedPayload
	| CodebaseIndexStatusPayload
	| RebuildCodebaseIndexPayload
	| InstallMarketplaceItemWithParametersPayload
	| UpdateTodoListPayload<|MERGE_RESOLUTION|>--- conflicted
+++ resolved
@@ -9,13 +9,9 @@
 	type ShareVisibility,
 	marketplaceItemSchema,
 } from "@roo-code/types"
-<<<<<<< HEAD
-import type { IndexStatusResponse } from "../core/costrict/codebase-index/types"
-import type { ShareVisibility } from "@roo-code/cloud"
-=======
->>>>>>> 1d46bd1b
 
 import { Mode } from "./modes"
+import { IndexStatusResponse } from "../core/costrict/codebase-index"
 
 export type ClineAskResponse = "yesButtonClicked" | "noButtonClicked" | "messageResponse" | "objectResponse"
 
