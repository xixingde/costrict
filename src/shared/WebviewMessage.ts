--- conflicted
+++ resolved
@@ -11,12 +11,9 @@
 
 export interface WebviewMessage {
 	type:
-<<<<<<< HEAD
 		| "zgsmLogin"
 		| "refreshZgsmModels"
 		| "apiConfiguration"
-=======
->>>>>>> 855a5e21
 		| "deleteMultipleTasksWithIds"
 		| "currentApiConfigName"
 		| "saveApiConfiguration"
@@ -135,11 +132,7 @@
 		| "maxReadFileLine"
 		| "searchFiles"
 		| "toggleApiConfigPin"
-<<<<<<< HEAD
 		| "openExternalRelogin"
-=======
-		| "setHistoryPreviewCollapsed"
->>>>>>> 855a5e21
 	text?: string
 	disabled?: boolean
 	askResponse?: ClineAskResponse
@@ -166,14 +159,8 @@
 	source?: "global" | "project"
 	requestId?: string
 	ids?: string[]
-<<<<<<< HEAD
 	authUrl?: string
 	url?: string
-=======
-	hasSystemPromptOverride?: boolean
-	terminalOperation?: "continue" | "abort"
-	historyPreviewCollapsed?: boolean
->>>>>>> 855a5e21
 }
 
 export const checkoutDiffPayloadSchema = z.object({
