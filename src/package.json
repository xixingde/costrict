{
	"name": "zgsm",
	"displayName": "%extension.displayName.long%",
	"description": "%extension.description%",
<<<<<<< HEAD
	"publisher": "zgsm-ai",
	"version": "1.6.2",
	"icon": "assets/images/shenma_robot_logo_big.png",
=======
	"publisher": "RooVeterinaryInc",
	"version": "3.26.2",
	"icon": "assets/icons/icon.png",
>>>>>>> 1d46bd1b
	"galleryBanner": {
		"color": "#617A91",
		"theme": "dark"
	},
	"engines": {
		"vscode": "^1.86.2",
		"node": "20.19.2"
	},
	"author": {
		"name": "zgsm-ai"
	},
	"repository": {
		"type": "git",
		"url": "https://github.com/zgsm-ai/costrict"
	},
	"homepage": "https://github.com/zgsm-ai/costrict",
	"categories": [
		"AI",
		"Chat",
		"Programming Languages",
		"Education",
		"Snippets",
		"Testing"
	],
	"keywords": [
		"cline",
		"claude",
		"dev",
		"mcp",
		"openrouter",
		"coding",
		"agent",
		"autonomous",
		"chatgpt",
		"sonnet",
		"ai",
		"llama",
		"roo code",
		"roocode",
		"costrict",
		"zgsm",
		"shenma",
		"诸葛神码",
		"诸葛",
		"神码",
		"sangfor",
		"深信服",
		"strict",
		"严肃",
		"编程",
		"开发",
		"企业",
		"codereview",
		"补全",
		"智能体",
		"chinese cline",
		"chinese roocode",
		"roocode中文",
		"cline中文",
		"kimi k2",
		"gemini cli"
	],
	"activationEvents": [
		"onLanguage",
		"onStartupFinished"
	],
	"main": "./dist/extension.js",
	"contributes": {
		"viewsContainers": {
			"activitybar": [
				{
					"id": "zgsm-ActivityBar",
					"title": "%views.activitybar.title%",
					"icon": "assets/images/shenma_robot_logo_big.png"
				}
			]
		},
		"views": {
			"zgsm-ActivityBar": [
				{
					"type": "webview",
					"id": "zgsm.SidebarProvider",
					"name": "%views.sidebar.name%"
				}
			]
		},
		"commands": [
			{
				"command": "zgsm-completion.shortKeyCut",
				"title": "%command.shortKeyCut.title%",
				"shortTitle": "%command.shortKeyCut.title%"
			},
			{
				"command": "zgsm.plusButtonClicked",
				"title": "%command.newTask.title%",
				"icon": "$(add)"
			},
			{
				"command": "zgsm.promptsButtonClicked",
				"title": "%command.prompts.title%",
				"icon": "$(organization)"
			},
			{
				"command": "zgsm.mcpButtonClicked",
				"title": "%command.mcpServers.title%",
				"icon": "$(server)"
			},
			{
				"command": "zgsm.historyButtonClicked",
				"title": "%command.history.title%",
				"icon": "$(history)"
			},
			{
				"command": "zgsm.marketplaceButtonClicked",
				"title": "%command.marketplace.title%",
				"icon": "$(extensions)"
			},
			{
				"command": "zgsm.popoutButtonClicked",
				"title": "%command.openInEditor.title%",
				"icon": "$(link-external)"
			},
			{
				"command": "zgsm.accountButtonClicked",
				"title": "%command.account.title%",
				"icon": "$(account)"
			},
			{
				"command": "zgsm.settingsButtonClicked",
				"title": "%command.settings.title%",
				"icon": "$(settings-gear)"
			},
			{
				"command": "zgsm.openInNewTab",
				"title": "%command.openInNewTab.title%",
				"category": "%configuration.title%"
			},
			{
				"command": "zgsm.newTask",
				"title": "%command.newTask.title%",
				"category": "%configuration.title%"
			},
			{
				"command": "zgsm.terminalAddToContext",
				"title": "%command.terminal.addToContext.title%",
				"category": "Terminal"
			},
			{
				"command": "zgsm.terminalFixCommand",
				"title": "%command.terminal.fixCommand.title%",
				"category": "Terminal"
			},
			{
				"command": "zgsm.terminalExplainCommand",
				"title": "%command.terminal.explainCommand.title%",
				"category": "Terminal"
			},
			{
				"command": "zgsm.setCustomStoragePath",
				"title": "%command.setCustomStoragePath.title%",
				"category": "%configuration.title%"
			},
			{
				"command": "zgsm.importSettings",
				"title": "%command.importSettings.title%",
				"category": "%configuration.title%"
			},
			{
				"command": "zgsm.focusInput",
				"title": "%command.focusInput.title%",
				"category": "%configuration.title%"
			},
			{
				"command": "zgsm.acceptInput",
				"title": "%command.acceptInput.title%",
				"category": "%configuration.title%"
			},
			{
				"command": "zgsm.codeReview",
				"title": "%command.codeReview.title%"
			},
			{
				"command": "zgsm.reviewFilesAndFolders",
				"title": "%command.codeReview.title%"
			},
			{
				"command": "zgsm.reviewRepo",
				"title": "%command.reviewRepo.title%"
			},
			{
				"command": "zgsm.acceptIssue",
				"title": "Accept",
				"icon": "$(check)"
			},
			{
				"command": "zgsm.rejectIssue",
				"title": "Reject",
				"icon": "$(circle-slash)"
			},
			{
				"command": "zgsm.explainCode",
				"title": "%command.explainCode.title%",
				"category": "%configuration.title%"
			},
			{
				"command": "zgsm.fixCode",
				"title": "%command.fixCode.title%",
				"category": "%configuration.title%"
			},
			{
				"command": "zgsm.improveCode",
				"title": "%command.improveCode.title%",
				"category": "%configuration.title%"
			},
			{
				"command": "zgsm.addToContext",
				"title": "%command.addToContext.title%",
				"category": "%configuration.title%"
			},
			{
				"command": "zgsm.view.issue",
				"title": "%command.view.issue.title%"
			},
			{
				"command": "zgsm.addFileToContext",
				"title": "%command.addFileToContext.title%"
			},
			{
				"command": "zgsm.view.userHelperDoc",
				"title": "%command.view.userHelperDoc.title%"
			}
		],
		"menus": {
			"editor/context": [
				{
					"submenu": "zhuge-shenma",
					"group": "0_chatGpt@1"
				}
			],
			"explorer/context": [
				{
					"submenu": "zgsm.explorerSubmenu",
					"group": "1_modification@1"
				}
			],
			"zgsm.explorerSubmenu": [
				{
					"command": "zgsm.addFileToContext",
					"group": "zgsm.explorerSubmenu@1"
				},
				{
					"command": "zgsm.reviewFilesAndFolders",
					"group": "zgsm.explorerSubmenu@2"
				},
				{
					"command": "zgsm.reviewRepo",
					"group": "zgsm.explorerSubmenu@3"
				}
			],
			"zhuge-shenma": [
				{
					"command": "zgsm.addToContext",
					"group": "zhuge-shenma@1"
				},
				{
					"command": "zgsm.explainCode",
					"group": "zhuge-shenma@2"
				},
				{
					"command": "zgsm.fixCode",
					"group": "zhuge-shenma@3"
				},
				{
					"command": "zgsm.improveCode",
					"group": "zhuge-shenma@4"
				},
				{
					"command": "zgsm.codeReview",
					"group": "zhuge-shenma@5",
					"when": "editorHasSelection && workbenchState != 'empty'"
				},
				{
					"command": "zgsm.view.issue",
					"group": "zissue@1"
				}
			],
			"terminal/context": [
				{
					"submenu": "zgsm.terminalMenu",
					"group": "2"
				}
			],
			"zgsm.terminalMenu": [
				{
					"command": "zgsm.terminalAddToContext",
					"group": "1_actions@1"
				},
				{
					"command": "zgsm.terminalFixCommand",
					"group": "1_actions@2"
				},
				{
					"command": "zgsm.terminalExplainCommand",
					"group": "1_actions@3"
				}
			],
			"view/title": [
				{
					"command": "zgsm.marketplaceButtonClicked",
					"group": "navigation@2",
					"when": "false"
				},
				{
					"command": "zgsm.settingsButtonClicked",
					"group": "navigation@3",
					"when": "view == zgsm.SidebarProvider"
				},
				{
					"command": "zgsm.accountButtonClicked",
					"group": "navigation@4",
					"when": "view == zgsm.SidebarProvider"
				},
				{
					"command": "zgsm.promptsButtonClicked",
					"group": "overflow@1",
					"when": "view == zgsm.SidebarProvider"
				},
				{
					"command": "zgsm.mcpButtonClicked",
					"group": "overflow@2",
					"when": "view == zgsm.SidebarProvider"
				},
				{
					"command": "zgsm.view.userHelperDoc",
					"group": "overflow@4",
					"when": "view == zgsm.SidebarProvider"
				},
				{
					"command": "zgsm.view.issue",
					"group": "overflow@5",
					"when": "view == zgsm.SidebarProvider"
				},
				{
					"command": "zgsm.popoutButtonClicked",
					"group": "overflow@6",
					"when": "view == zgsm.SidebarProvider"
				}
			],
			"editor/title": [
				{
					"command": "zgsm.plusButtonClicked",
					"group": "navigation@1",
					"when": "activeWebviewPanelId == zgsm.TabPanelProvider"
				},
				{
					"command": "zgsm.marketplaceButtonClicked",
					"group": "navigation@2",
					"when": "false"
				},
				{
					"command": "zgsm.settingsButtonClicked",
					"group": "navigation@3",
					"when": "activeWebviewPanelId == zgsm.TabPanelProvider"
				},
				{
					"command": "zgsm.accountButtonClicked",
					"group": "navigation@4",
					"when": "activeWebviewPanelId == zgsm.TabPanelProvider"
				},
				{
					"command": "zgsm.historyButtonClicked",
					"group": "overflow@1",
					"when": "activeWebviewPanelId == zgsm.TabPanelProvider"
				},
				{
					"command": "zgsm.promptsButtonClicked",
					"group": "overflow@2",
					"when": "activeWebviewPanelId == zgsm.TabPanelProvider"
				},
				{
					"command": "zgsm.mcpButtonClicked",
					"group": "overflow@3",
					"when": "activeWebviewPanelId == zgsm.TabPanelProvider"
				},
				{
					"command": "zgsm.view.userHelperDoc",
					"group": "overflow@4",
					"when": "activeWebviewPanelId == zgsm.TabPanelProvider"
				},
				{
					"command": "zgsm.view.issue",
					"group": "overflow@5",
					"when": "activeWebviewPanelId == zgsm.TabPanelProvider"
				},
				{
					"command": "zgsm.popoutButtonClicked",
					"group": "overflow@6",
					"when": "activeWebviewPanelId == zgsm.TabPanelProvider"
				}
			],
			"comments/commentThread/title": [
				{
					"command": "zgsm.acceptIssue",
					"group": "navigation@1",
					"when": "commentThread == CostrictCodeReview"
				},
				{
					"command": "zgsm.rejectIssue",
					"group": "navigation@2",
					"when": "commentThread == CostrictCodeReview"
				}
			]
		},
		"submenus": [
			{
				"id": "zgsm.contextMenu",
				"label": "%views.contextMenu.label%"
			},
			{
				"id": "zhuge-shenma",
				"label": "%extension.displayName%"
			},
			{
				"id": "zgsm.terminalMenu",
				"label": "%views.terminalMenu.label%"
			},
			{
				"id": "zgsm.explorerSubmenu",
				"label": "%extension.displayName%"
			}
		],
		"configuration": {
			"title": "%configuration.title%",
			"properties": {
				"IntelligentCodeCompletion.enabled": {
					"type": "boolean",
					"default": true,
					"order": 1,
					"description": "%intelligentCodeCompletion.enabled.description%"
				},
				"IntelligentCodeCompletion.betaMode": {
					"type": "boolean",
					"default": false,
					"order": 2,
					"description": "%intelligentCodeCompletion.betaMode.description%"
				},
				"IntelligentCodeCompletion.inlineCompletion": {
					"type": "boolean",
					"default": false,
					"description": "%intelligentCodeCompletion.inlineCompletion.description%"
				},
				"IntelligentCodeCompletion.shortCutKeys": {
					"default": "alt+a",
					"enum": [
						"alt+a"
					],
					"description": "%intelligentCodeCompletion.shortCutKeys.description%"
				},
				"IntelligentCodeCompletion.disableLanguages": {
					"type": "object",
					"additionalProperties": "string",
					"default": {},
					"markdownDescription": "%intelligentCodeCompletion.disableLanguages.description%"
				},
				"FunctionQuickCommands.enabled": {
					"type": "boolean",
					"default": true,
					"order": 1,
					"description": "%functionQuickCommands.enabled.description%"
				},
				"FunctionQuickCommands.disableLanguages": {
					"type": "object",
					"additionalProperties": "string",
					"default": {},
					"markdownDescription": "%functionQuickCommands.disableLanguages.description%"
				},
				"FunctionQuickCommands.quickCommandButtons": {
					"type": "object",
					"additionalProperties": false,
					"description": "%functionQuickCommands.quickCommandButtons.description%",
					"default": {
						"explain": true,
						"addComment": true,
						"addTests": true,
						"codeReview": true,
						"addDebugCode": true,
						"addStrongerCode": true,
						"simplifyCode": true,
						"performanceOptimization": true,
						"shenmaInstructSet": false
					},
					"properties": {
						"explain": {
							"type": "boolean",
							"default": true,
							"description": "%command.explain.title%"
						},
						"addComment": {
							"type": "boolean",
							"default": true,
							"description": "%command.addComment.title%"
						},
						"addTests": {
							"type": "boolean",
							"default": true,
							"description": "%command.addTests.title%"
						},
						"codeReview": {
							"type": "boolean",
							"default": true,
							"description": "%command.codeReview.title%"
						},
						"addDebugCode": {
							"type": "boolean",
							"default": true,
							"description": "%command.addDebugCode.title%"
						},
						"addStrongerCode": {
							"type": "boolean",
							"default": true,
							"description": "%command.addStrongerCode.title%"
						},
						"simplifyCode": {
							"type": "boolean",
							"default": true,
							"description": "%command.simplifyCode.title%"
						},
						"performanceOptimization": {
							"type": "boolean",
							"default": true,
							"description": "%command.performanceOptimization.title%"
						},
						"shenmaInstructSet": {
							"type": "boolean",
							"default": false,
							"description": "%functionQuickCommands.quickCommandButtons.shenmaInstructSet.description%"
						}
					}
				},
				"zgsm.allowedCommands": {
					"type": "array",
					"items": {
						"type": "string"
					},
					"default": [
						"git log",
						"git diff",
						"git show"
					],
					"description": "%commands.allowedCommands.description%"
				},
				"zgsm.deniedCommands": {
					"type": "array",
					"items": {
						"type": "string"
					},
					"default": [],
					"description": "%commands.deniedCommands.description%"
				},
				"zgsm.commandExecutionTimeout": {
					"type": "number",
					"default": 0,
					"minimum": 0,
					"maximum": 600,
					"description": "%commands.commandExecutionTimeout.description%"
				},
				"zgsm.commandTimeoutAllowlist": {
					"type": "array",
					"items": {
						"type": "string"
					},
					"default": [],
					"description": "%commands.commandTimeoutAllowlist.description%"
				},
				"zgsm.preventCompletionWithOpenTodos": {
					"type": "boolean",
					"default": false,
					"description": "%commands.preventCompletionWithOpenTodos.description%"
				},
				"zgsm.vsCodeLmModelSelector": {
					"type": "object",
					"properties": {
						"vendor": {
							"type": "string",
							"description": "%settings.vsCodeLmModelSelector.vendor.description%"
						},
						"family": {
							"type": "string",
							"description": "%settings.vsCodeLmModelSelector.family.description%"
						}
					},
					"description": "%settings.vsCodeLmModelSelector.description%"
				},
				"zgsm.customStoragePath": {
					"type": "string",
					"default": "",
					"description": "%settings.customStoragePath.description%"
				},
				"zgsm.enableCodeActions": {
					"type": "boolean",
					"default": true,
					"description": "%settings.enableCodeActions.description%"
				},
				"zgsm.autoImportSettingsPath": {
					"type": "string",
					"default": "",
					"description": "%settings.autoImportSettingsPath.description%"
				},
				"zgsm.useAgentRules": {
					"type": "boolean",
					"default": true,
					"description": "%settings.useAgentRules.description%"
				},
				"AutoCommit": {
					"type": "boolean",
					"default": false,
					"description": "%settings.autoCommit.description%",
					"tags": [
						"experimental"
					]
				},
				"zgsm.apiRequestTimeout": {
					"type": "number",
					"default": 600,
					"minimum": 0,
					"maximum": 3600,
					"description": "%settings.apiRequestTimeout.description%"
				},
				"zgsm.apiResponseRenderMode": {
					"type": "string",
					"enum": [
						"fast",
						"medium",
						"slow"
					],
					"default": "medium",
					"description": "%settings.apiResponseRenderMode.description%"
				},
				"zgsm.newTaskRequireTodos": {
					"type": "boolean",
					"default": false,
					"description": "%settings.newTaskRequireTodos.description%"
				}
			}
		},
		"keybindings": [
			{
				"command": "zgsm.addToContext",
				"key": "ctrl+l",
				"mac": "cmd+l",
				"when": "editorHasSelection"
			}
		]
	},
	"scripts": {
		"lint": "eslint . --ext=ts --max-warnings=0",
		"check-types": "tsc --noEmit",
		"pretest": "turbo run bundle --cwd ..",
		"test": "vitest run",
		"format": "prettier --write .",
		"bundle": "node esbuild.mjs",
		"vscode:prepublish": "pnpm bundle --production",
		"vsix": "mkdirp ../bin && vsce package --no-dependencies --out ../bin",
		"publish:marketplace": "vsce publish --no-dependencies && ovsx publish --no-dependencies",
		"watch:bundle": "pnpm bundle --watch",
		"watch:tsc": "cd .. && tsc --noEmit --watch --project src/tsconfig.json",
		"clean": "rimraf README.md CHANGELOG.md LICENSE dist logs mock .turbo"
	},
	"dependencies": {
		"@anthropic-ai/bedrock-sdk": "^0.10.2",
		"@anthropic-ai/sdk": "^0.37.0",
		"@anthropic-ai/vertex-sdk": "^0.7.0",
		"@aws-sdk/client-bedrock-runtime": "^3.848.0",
		"@aws-sdk/credential-providers": "^3.848.0",
		"@google/genai": "^1.0.0",
		"@lmstudio/sdk": "^1.1.1",
		"@mistralai/mistralai": "^1.9.18",
		"@modelcontextprotocol/sdk": "1.12.0",
		"@qdrant/js-client-rest": "^1.14.0",
		"@roo-code/cloud": "workspace:^",
		"@roo-code/ipc": "workspace:^",
		"@roo-code/telemetry": "workspace:^",
		"@roo-code/types": "workspace:^",
		"@vscode/codicons": "^0.0.36",
		"async-mutex": "^0.5.0",
		"axios": "^1.7.4",
		"cheerio": "^1.0.0",
		"chokidar": "^4.0.1",
		"clone-deep": "^4.0.1",
		"dedent": "^1.6.0",
		"default-shell": "^2.2.0",
		"delay": "^6.0.0",
		"diff": "^5.2.0",
		"diff-match-patch": "^1.0.5",
		"exceljs": "^4.4.0",
		"fast-deep-equal": "^3.1.3",
		"fast-xml-parser": "^5.0.0",
		"fastest-levenshtein": "^1.0.16",
		"fzf": "^0.5.2",
		"get-folder-size": "^5.0.0",
		"get-port": "^7.1.0",
		"google-auth-library": "^9.15.1",
		"gray-matter": "^4.0.3",
		"i18next": "^25.0.0",
		"ignore": "^7.0.3",
		"isbinaryfile": "^5.0.2",
		"jwt-decode": "^4.0.0",
		"lodash.debounce": "^4.0.8",
		"mammoth": "^1.9.1",
		"monaco-vscode-textmate-theme-converter": "^0.1.7",
		"node-cache": "^5.1.2",
		"node-ipc": "^12.0.0",
		"ollama": "^0.5.17",
		"openai": "^5.12.2",
		"os-name": "^6.0.0",
		"p-limit": "^6.2.0",
		"p-wait-for": "^5.0.2",
		"pdf-parse": "^1.1.1",
		"pkce-challenge": "^5.0.0",
		"pretty-bytes": "^7.0.0",
		"proper-lockfile": "^4.1.2",
		"ps-tree": "^1.2.0",
		"puppeteer-chromium-resolver": "^24.0.0",
		"puppeteer-core": "^23.4.0",
		"reconnecting-eventsource": "^1.6.4",
		"sanitize-filename": "^1.6.3",
		"say": "^0.16.0",
		"serialize-error": "^12.0.0",
		"simple-git": "^3.27.0",
		"socket.io-client": "^4.8.1",
		"sound-play": "^1.1.0",
		"stream-json": "^1.8.0",
		"string-similarity": "^4.0.4",
		"strip-ansi": "^7.1.0",
		"strip-bom": "^5.0.0",
		"tiktoken": "^1.0.21",
		"tmp": "^0.2.3",
		"tree-sitter-wasms": "^0.1.12",
		"turndown": "^7.2.0",
		"uuid": "^11.1.0",
		"vscode-material-icons": "^0.1.1",
		"web-tree-sitter": "^0.25.6",
		"workerpool": "^9.2.0",
		"yaml": "^2.8.0",
		"zod": "^3.25.61"
	},
	"devDependencies": {
		"@roo-code/build": "workspace:^",
		"@roo-code/config-eslint": "workspace:^",
		"@roo-code/config-typescript": "workspace:^",
		"@types/clone-deep": "^4.0.4",
		"@types/debug": "^4.1.12",
		"@types/diff": "^5.2.1",
		"@types/diff-match-patch": "^1.0.36",
		"@types/glob": "^8.1.0",
		"@types/lodash.debounce": "^4.0.9",
		"@types/mocha": "^10.0.10",
		"@types/node": "20.x",
		"@types/node-cache": "^4.1.3",
		"@types/node-ipc": "^9.2.3",
		"@types/proper-lockfile": "^4.1.4",
		"@types/ps-tree": "^1.1.6",
		"@types/stream-json": "^1.7.8",
		"@types/string-similarity": "^4.0.2",
		"@types/tmp": "^0.2.6",
		"@types/turndown": "^5.0.5",
		"@types/vscode": "^1.84.0",
		"@vscode/test-electron": "^2.5.2",
		"@vscode/vsce": "3.3.2",
		"esbuild": "^0.25.0",
		"execa": "^9.5.2",
		"glob": "^11.0.1",
		"mkdirp": "^3.0.1",
		"nock": "^14.0.4",
		"npm-run-all2": "^8.0.1",
		"ovsx": "0.10.4",
		"rimraf": "^6.0.1",
		"tsup": "^8.4.0",
		"tsx": "^4.19.3",
		"typescript": "5.8.3",
		"vitest": "^3.2.3",
		"zod-to-ts": "^1.2.0"
	}
}<|MERGE_RESOLUTION|>--- conflicted
+++ resolved
@@ -2,15 +2,9 @@
 	"name": "zgsm",
 	"displayName": "%extension.displayName.long%",
 	"description": "%extension.description%",
-<<<<<<< HEAD
 	"publisher": "zgsm-ai",
 	"version": "1.6.2",
 	"icon": "assets/images/shenma_robot_logo_big.png",
-=======
-	"publisher": "RooVeterinaryInc",
-	"version": "3.26.2",
-	"icon": "assets/icons/icon.png",
->>>>>>> 1d46bd1b
 	"galleryBanner": {
 		"color": "#617A91",
 		"theme": "dark"
